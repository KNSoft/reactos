--- conflicted
+++ resolved
@@ -2320,11 +2320,6 @@
     };
 } KNONVOLATILE_CONTEXT_POINTERS, *PKNONVOLATILE_CONTEXT_POINTERS;
 
-#define UNW_FLAG_NHANDLER 0x0 /* No handler. */
-#define UNW_FLAG_EHANDLER 0x1 /* Exception handler should be called */
-#define UNW_FLAG_UHANDLER 0x2 /* Termination handler that should be called when unwinding an exception */
-#define UNW_FLAG_CHAININFO 0x4 /* FunctionEntry member is the contents of a previous function table entry */
-
 #define RUNTIME_FUNCTION_INDIRECT 0x1
 
 typedef struct _RUNTIME_FUNCTION {
@@ -2332,7 +2327,6 @@
     DWORD EndAddress;
     DWORD UnwindData;
 } RUNTIME_FUNCTION,*PRUNTIME_FUNCTION;
-<<<<<<< HEAD
 
 #define UNWIND_HISTORY_TABLE_SIZE 12
 
@@ -2351,26 +2345,6 @@
     UNWIND_HISTORY_TABLE_ENTRY Entry[UNWIND_HISTORY_TABLE_SIZE];
 } UNWIND_HISTORY_TABLE, *PUNWIND_HISTORY_TABLE;
 
-=======
-
-#define UNWIND_HISTORY_TABLE_SIZE 12
-
-typedef struct _UNWIND_HISTORY_TABLE_ENTRY
-{
-    ULONG64 ImageBase;
-    PRUNTIME_FUNCTION FunctionEntry;
-} UNWIND_HISTORY_TABLE_ENTRY, *PUNWIND_HISTORY_TABLE_ENTRY;
-
-typedef struct _UNWIND_HISTORY_TABLE
-{
-    ULONG Count;
-    UCHAR Search;
-    ULONG64 LowAddress;
-    ULONG64 HighAddress;
-    UNWIND_HISTORY_TABLE_ENTRY Entry[UNWIND_HISTORY_TABLE_SIZE];
-} UNWIND_HISTORY_TABLE, *PUNWIND_HISTORY_TABLE;
-
->>>>>>> 6c4ccad5
 typedef PRUNTIME_FUNCTION (*PGET_RUNTIME_FUNCTION_CALLBACK)(DWORD64 ControlPc,PVOID Context);
 typedef DWORD (*POUT_OF_PROCESS_FUNCTION_TABLE_CALLBACK)(HANDLE Process,PVOID TableAddress,PDWORD Entries,PRUNTIME_FUNCTION *Functions);
 
