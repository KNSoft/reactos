--- conflicted
+++ resolved
@@ -1,3062 +1,3023 @@
-#ifndef _WDMDDK_
-#define _WDMDDK_
-
-//
-// Dependencies
-//
-#define NT_INCLUDED
-#include <excpt.h>
-#include <ntdef.h>
-#include <ntstatus.h>
-
-#ifndef GUID_DEFINED
-#include <guiddef.h>
-#endif /* GUID_DEFINED */
-
-#ifdef __GNUC__
-#include "intrin.h"
-#endif
-
-#ifdef __cplusplus
-extern "C" {
-#endif
-
-#ifdef _NTOSKRNL_
-/* HACKHACKHACK!!! We shouldn't include this header from ntoskrnl! */
-#define NTKERNELAPI
-#else
-#define NTKERNELAPI DECLSPEC_IMPORT
-#endif
-
-/* Simple types */
-typedef UCHAR KPROCESSOR_MODE;
-typedef LONG KPRIORITY;
-typedef PVOID PSECURITY_DESCRIPTOR;
-typedef ULONG SECURITY_INFORMATION, *PSECURITY_INFORMATION;
-
-/* Structures not exposed to drivers */
-typedef struct _OBJECT_TYPE *POBJECT_TYPE;
-typedef struct _HAL_DISPATCH_TABLE *PHAL_DISPATCH_TABLE;
-typedef struct _HAL_PRIVATE_DISPATCH_TABLE *PHAL_PRIVATE_DISPATCH_TABLE;
-typedef struct _DEVICE_HANDLER_OBJECT *PDEVICE_HANDLER_OBJECT;
-typedef struct _BUS_HANDLER *PBUS_HANDLER;
-
-typedef struct _ADAPTER_OBJECT *PADAPTER_OBJECT; 
-typedef struct _CALLBACK_OBJECT *PCALLBACK_OBJECT;
-typedef struct _ETHREAD *PETHREAD;
-typedef struct _EPROCESS *PEPROCESS;
-typedef struct _IO_TIMER *PIO_TIMER;
-typedef struct _KINTERRUPT *PKINTERRUPT;
-typedef struct _KPROCESS *PKPROCESS;
-typedef struct _KTHREAD *PKTHREAD, *PRKTHREAD;
-
-
-typedef struct _CONTEXT *PCONTEXT;
-
-//
-// Resource list definitions
-//
-typedef int CM_RESOURCE_TYPE;
-
-#define CmResourceTypeNull              0
-#define CmResourceTypePort              1
-#define CmResourceTypeInterrupt         2
-#define CmResourceTypeMemory            3
-#define CmResourceTypeDma               4
-#define CmResourceTypeDeviceSpecific    5
-#define CmResourceTypeBusNumber         6
-#define CmResourceTypeNonArbitrated	  128
-#define CmResourceTypeConfigData	  128
-#define CmResourceTypeDevicePrivate	  129
-#define CmResourceTypePcCardConfig	  130
-#define CmResourceTypeMfCardConfig	  131
-
-
-
-//
-// Global debug flag
-//
-extern ULONG NtGlobalFlag;
-
-
-
-//
-// Section map options
-//
-typedef enum _SECTION_INHERIT {
-    ViewShare = 1,
-    ViewUnmap = 2
-} SECTION_INHERIT;
-
-//
-// Section access rights
-//
-#define SECTION_QUERY                0x0001
-#define SECTION_MAP_WRITE            0x0002
-#define SECTION_MAP_READ             0x0004
-#define SECTION_MAP_EXECUTE          0x0008
-#define SECTION_EXTEND_SIZE          0x0010
-#define SECTION_MAP_EXECUTE_EXPLICIT 0x0020
-
-#define SECTION_ALL_ACCESS (STANDARD_RIGHTS_REQUIRED|SECTION_QUERY|\
-                            SECTION_MAP_WRITE |      \
-                            SECTION_MAP_READ |       \
-                            SECTION_MAP_EXECUTE |    \
-                            SECTION_EXTEND_SIZE)
-
-#define SESSION_QUERY_ACCESS  0x0001
-#define SESSION_MODIFY_ACCESS 0x0002
-
-#define SESSION_ALL_ACCESS (STANDARD_RIGHTS_REQUIRED |  \
-                            SESSION_QUERY_ACCESS |             \
-                            SESSION_MODIFY_ACCESS)
-
-
-
-#define SEGMENT_ALL_ACCESS SECTION_ALL_ACCESS
-
-#define PAGE_NOACCESS          0x01
-#define PAGE_READONLY          0x02
-#define PAGE_READWRITE         0x04
-#define PAGE_WRITECOPY         0x08
-#define PAGE_EXECUTE           0x10
-#define PAGE_EXECUTE_READ      0x20
-#define PAGE_EXECUTE_READWRITE 0x40
-#define PAGE_EXECUTE_WRITECOPY 0x80
-#define PAGE_GUARD            0x100
-#define PAGE_NOCACHE          0x200
-#define PAGE_WRITECOMBINE     0x400
-
-#define MEM_COMMIT           0x1000
-#define MEM_RESERVE          0x2000
-#define MEM_DECOMMIT         0x4000
-#define MEM_RELEASE          0x8000
-#define MEM_FREE            0x10000
-#define MEM_PRIVATE         0x20000
-#define MEM_MAPPED          0x40000
-#define MEM_RESET           0x80000
-#define MEM_TOP_DOWN       0x100000
-#define MEM_LARGE_PAGES  0x20000000
-#define MEM_4MB_PAGES    0x80000000
-
-#define SEC_RESERVE       0x4000000     
-#define SEC_LARGE_PAGES  0x80000000
-
-#define PROCESS_DUP_HANDLE                 (0x0040)
-
-#if (NTDDI_VERSION >= NTDDI_VISTA)
-#define PROCESS_ALL_ACCESS        (STANDARD_RIGHTS_REQUIRED | SYNCHRONIZE | \
-                                   0xFFFF)
-#else
-#define PROCESS_ALL_ACCESS        (STANDARD_RIGHTS_REQUIRED | SYNCHRONIZE | \
-                                   0xFFF)
-#endif
-
-
-
-//
-// Processor features
-//
-#define PF_FLOATING_POINT_PRECISION_ERRATA  0   
-#define PF_FLOATING_POINT_EMULATED          1   
-#define PF_COMPARE_EXCHANGE_DOUBLE          2   
-#define PF_MMX_INSTRUCTIONS_AVAILABLE       3   
-#define PF_PPC_MOVEMEM_64BIT_OK             4   
-#define PF_ALPHA_BYTE_INSTRUCTIONS          5   
-#define PF_XMMI_INSTRUCTIONS_AVAILABLE      6   
-#define PF_3DNOW_INSTRUCTIONS_AVAILABLE     7   
-#define PF_RDTSC_INSTRUCTION_AVAILABLE      8   
-#define PF_PAE_ENABLED                      9   
-#define PF_XMMI64_INSTRUCTIONS_AVAILABLE   10   
-#define PF_SSE_DAZ_MODE_AVAILABLE          11   
-#define PF_NX_ENABLED                      12   
-#define PF_SSE3_INSTRUCTIONS_AVAILABLE     13   
-#define PF_COMPARE_EXCHANGE128             14   
-#define PF_COMPARE64_EXCHANGE128           15   
-#define PF_CHANNELS_ENABLED                16   
-
-
-
-//
-// Intrinsics (note: taken from our winnt.h)
-// FIXME: 64-bit
-//
-#if defined(__GNUC__)
-
-static __inline__ BOOLEAN
-InterlockedBitTestAndSet(IN LONG volatile *Base,
-                         IN LONG Bit)
-{
-#if defined(_M_IX86)
-	LONG OldBit;
-	__asm__ __volatile__("lock "
-	                     "btsl %2,%1\n\t"
-	                     "sbbl %0,%0\n\t"
-	                     :"=r" (OldBit),"+m" (*Base)
-	                     :"Ir" (Bit)
-	                     : "memory");
-	return OldBit;
-#else
-	return (_InterlockedOr(Base, 1 << Bit) >> Bit) & 1;
-#endif
-}
-
-static __inline__ BOOLEAN
-InterlockedBitTestAndReset(IN LONG volatile *Base,
-                           IN LONG Bit)
-{
-#if defined(_M_IX86)
-	LONG OldBit;
-	__asm__ __volatile__("lock "
-	                     "btrl %2,%1\n\t"
-	                     "sbbl %0,%0\n\t"
-	                     :"=r" (OldBit),"+m" (*Base)
-	                     :"Ir" (Bit)
-	                     : "memory");
-	return OldBit;
-#else
-	return (_InterlockedAnd(Base, ~(1 << Bit)) >> Bit) & 1;
-#endif
-}
-
-#endif
-
-#define BitScanForward _BitScanForward
-#define BitScanReverse _BitScanReverse
-
-<<<<<<< HEAD
-#ifdef _M_AMD64
-#define InterlockedBitTestAndSet64 _interlockedbittestandset64
-#define InterlockedBitTestAndReset64 _interlockedbittestandreset64
-=======
-#define BitTest _bittest
-#define BitTestAndComplement _bittestandcomplement
-#define BitTestAndSet _bittestandset
-#define BitTestAndReset _bittestandreset
-#define InterlockedBitTestAndSet _interlockedbittestandset
-#define InterlockedBitTestAndReset _interlockedbittestandreset
-
-
-/** INTERLOCKED FUNCTIONS *****************************************************/
-
-#if !defined(__INTERLOCKED_DECLARED)
-#define __INTERLOCKED_DECLARED
-
-#if defined (_X86_)
-#if defined(NO_INTERLOCKED_INTRINSICS)
-NTKERNELAPI
-LONG
-FASTCALL
-InterlockedIncrement(
-  IN OUT LONG volatile *Addend);
-
-NTKERNELAPI
-LONG
-FASTCALL
-InterlockedDecrement(
-  IN OUT LONG volatile *Addend);
-
-NTKERNELAPI
-LONG
-FASTCALL
-InterlockedCompareExchange(
-  IN OUT LONG volatile *Destination,
-  IN LONG  Exchange,
-  IN LONG  Comparand);
-
-NTKERNELAPI
-LONG
-FASTCALL
-InterlockedExchange(
-  IN OUT LONG volatile *Destination,
-  IN LONG Value);
-
-NTKERNELAPI
-LONG
-FASTCALL
-InterlockedExchangeAdd(
-  IN OUT LONG volatile *Addend,
-  IN LONG  Value);
-
-#else // !defined(NO_INTERLOCKED_INTRINSICS)
-
-#define InterlockedExchange _InterlockedExchange
-#define InterlockedIncrement _InterlockedIncrement
-#define InterlockedDecrement _InterlockedDecrement
-#define InterlockedExchangeAdd _InterlockedExchangeAdd
-#define InterlockedCompareExchange _InterlockedCompareExchange
-#define InterlockedOr _InterlockedOr
-#define InterlockedAnd _InterlockedAnd
-#define InterlockedXor _InterlockedXor
-
-#endif // !defined(NO_INTERLOCKED_INTRINSICS)
-
-#endif // defined (_X86_)
-
-#if !defined (_WIN64)
-/*
- * PVOID
- * InterlockedExchangePointer(
- *   IN OUT PVOID VOLATILE  *Target,
- *   IN PVOID  Value)
- */
-#define InterlockedExchangePointer(Target, Value) \
-  ((PVOID) InterlockedExchange((PLONG) Target, (LONG) Value))
-
-/*
- * PVOID
- * InterlockedCompareExchangePointer(
- *   IN OUT PVOID  *Destination,
- *   IN PVOID  Exchange,
- *   IN PVOID  Comparand)
- */
-#define InterlockedCompareExchangePointer(Destination, Exchange, Comparand) \
-  ((PVOID) InterlockedCompareExchange((PLONG) Destination, (LONG) Exchange, (LONG) Comparand))
-
-#define InterlockedExchangeAddSizeT(a, b) InterlockedExchangeAdd((LONG *)a, b)
-#define InterlockedIncrementSizeT(a) InterlockedIncrement((LONG *)a)
-#define InterlockedDecrementSizeT(a) InterlockedDecrement((LONG *)a)
-
-#endif // !defined (_WIN64)
-
-#if defined (_M_AMD64)
-
-#define InterlockedExchangeAddSizeT(a, b) InterlockedExchangeAdd64((LONGLONG *)a, (LONGLONG)b)
-#define InterlockedIncrementSizeT(a) InterlockedIncrement64((LONGLONG *)a)
-#define InterlockedDecrementSizeT(a) InterlockedDecrement64((LONGLONG *)a)
-#define InterlockedAnd _InterlockedAnd
-#define InterlockedOr _InterlockedOr
-#define InterlockedXor _InterlockedXor
-#define InterlockedIncrement _InterlockedIncrement
-#define InterlockedDecrement _InterlockedDecrement
-#define InterlockedAdd _InterlockedAdd
-#define InterlockedExchange _InterlockedExchange
-#define InterlockedExchangeAdd _InterlockedExchangeAdd
-#define InterlockedCompareExchange _InterlockedCompareExchange
-#define InterlockedAnd64 _InterlockedAnd64
-#define InterlockedOr64 _InterlockedOr64
-#define InterlockedXor64 _InterlockedXor64
-#define InterlockedIncrement64 _InterlockedIncrement64
-#define InterlockedDecrement64 _InterlockedDecrement64
-#define InterlockedAdd64 _InterlockedAdd64
-#define InterlockedExchange64 _InterlockedExchange64
-#define InterlockedExchangeAdd64 _InterlockedExchangeAdd64
-#define InterlockedCompareExchange64 _InterlockedCompareExchange64
-#define InterlockedCompareExchangePointer _InterlockedCompareExchangePointer
-#define InterlockedExchangePointer _InterlockedExchangePointer
-#define InterlockedBitTestAndSet64 _interlockedbittestandset64
-#define InterlockedBitTestAndReset64 _interlockedbittestandreset64
-
-#endif // _M_AMD64
-
-#if defined(_M_AMD64) && !defined(RC_INVOKED) && !defined(MIDL_PASS)
-//#if !defined(_X86AMD64_) // FIXME: what's _X86AMD64_ used for?
-FORCEINLINE
-LONG64
-InterlockedAdd64(
-    IN OUT LONG64 volatile *Addend,
-    IN LONG64 Value)
-{
-    return InterlockedExchangeAdd64(Addend, Value) + Value;
-}
-//#endif
->>>>>>> 6c4ccad5
-#endif
-
-#endif /* !__INTERLOCKED_DECLARED */
-
-#if defined(_M_IX86)
-#define YieldProcessor _mm_pause
-#elif defined (_M_AMD64)
-#define YieldProcessor _mm_pause
-#elif defined(_M_PPC)
-#define YieldProcessor() __asm__ __volatile__("nop");
-#elif defined(_M_MIPS)
-#define YieldProcessor() __asm__ __volatile__("nop");
-#elif defined(_M_ARM)
-#define YieldProcessor()
-#else
-#error Unknown architecture
-#endif
-
-
-
-//
-// Slist Header
-//
-#ifndef _SLIST_HEADER_
-#define _SLIST_HEADER_
-
-#define SLIST_ENTRY SINGLE_LIST_ENTRY
-#define _SLIST_ENTRY _SINGLE_LIST_ENTRY
-#define PSLIST_ENTRY PSINGLE_LIST_ENTRY
-
-#if defined(_WIN64)
-typedef union _SLIST_HEADER {
-    struct {
-        ULONGLONG Alignment;
-        ULONGLONG Region;
-    } DUMMYSTRUCTNAME;
-    struct {
-        ULONGLONG Depth:16;
-        ULONGLONG Sequence:9;
-        ULONGLONG NextEntry:39;
-        ULONGLONG HeaderType:1;
-        ULONGLONG Init:1;
-        ULONGLONG Reserved:59;
-        ULONGLONG Region:3;
-    } Header8;
-        ULONGLONG Depth:16;
-        ULONGLONG Sequence:48;
-        ULONGLONG HeaderType:1;
-        ULONGLONG Init:1;
-        ULONGLONG Reserved:2;
-        ULONGLONG NextEntry:60;
-    struct {
-    } Header16;
-} SLIST_HEADER, *PSLIST_HEADER;
-#else
-typedef union _SLIST_HEADER {
-    ULONGLONG Alignment;
-    struct {
-        SLIST_ENTRY Next;
-        USHORT Depth;
-        USHORT Sequence;
-    } DUMMYSTRUCTNAME;
-} SLIST_HEADER, *PSLIST_HEADER;
-#endif
-
-#endif /* _SLIST_HEADER_ */
-
-
-
-//
-// Power States/Levels
-//
-typedef enum _SYSTEM_POWER_STATE {
-    PowerSystemUnspecified,
-    PowerSystemWorking,
-    PowerSystemSleeping1,
-    PowerSystemSleeping2,
-    PowerSystemSleeping3,
-    PowerSystemHibernate,
-    PowerSystemShutdown,
-    PowerSystemMaximum
-} SYSTEM_POWER_STATE, *PSYSTEM_POWER_STATE;
-
-#define POWER_SYSTEM_MAXIMUM PowerSystemMaximum
-
-typedef enum _POWER_INFORMATION_LEVEL {
-    SystemPowerPolicyAc,
-    SystemPowerPolicyDc,
-    VerifySystemPolicyAc,
-    VerifySystemPolicyDc,
-    SystemPowerCapabilities,
-    SystemBatteryState,
-    SystemPowerStateHandler,
-    ProcessorStateHandler,
-    SystemPowerPolicyCurrent,
-    AdministratorPowerPolicy,
-    SystemReserveHiberFile,
-    ProcessorInformation,
-    SystemPowerInformation,
-    ProcessorStateHandler2,
-    LastWakeTime,
-    LastSleepTime,
-    SystemExecutionState,
-    SystemPowerStateNotifyHandler,
-    ProcessorPowerPolicyAc,
-    ProcessorPowerPolicyDc,
-    VerifyProcessorPowerPolicyAc,
-    VerifyProcessorPowerPolicyDc,
-    ProcessorPowerPolicyCurrent
-} POWER_INFORMATION_LEVEL;
-
-typedef enum {
-    PowerActionNone,
-    PowerActionReserved,
-    PowerActionSleep,
-    PowerActionHibernate,
-    PowerActionShutdown,
-    PowerActionShutdownReset,
-    PowerActionShutdownOff,
-    PowerActionWarmEject
-} POWER_ACTION, *PPOWER_ACTION;
-
-typedef enum _DEVICE_POWER_STATE {
-    PowerDeviceUnspecified,
-    PowerDeviceD0,
-    PowerDeviceD1,
-    PowerDeviceD2,
-    PowerDeviceD3,
-    PowerDeviceMaximum
-} DEVICE_POWER_STATE, *PDEVICE_POWER_STATE;
-
-#define ES_SYSTEM_REQUIRED                0x00000001
-#define ES_DISPLAY_REQUIRED               0x00000002
-#define ES_USER_PRESENT                   0x00000004
-#define ES_CONTINUOUS                     0x80000000
-
-typedef ULONG EXECUTION_STATE;
-
-typedef enum {
-    LT_DONT_CARE,
-    LT_LOWEST_LATENCY
-} LATENCY_TIME;
-
-
-
-//
-// Access/Security Stuff
-//
-typedef ULONG ACCESS_MASK, *PACCESS_MASK;
-typedef PVOID PACCESS_TOKEN;
-
-#define DELETE                           0x00010000L
-#define READ_CONTROL                     0x00020000L
-#define WRITE_DAC                        0x00040000L
-#define WRITE_OWNER                      0x00080000L
-#define SYNCHRONIZE                      0x00100000L
-#define STANDARD_RIGHTS_REQUIRED         0x000F0000L
-#define STANDARD_RIGHTS_READ             READ_CONTROL
-#define STANDARD_RIGHTS_WRITE            READ_CONTROL
-#define STANDARD_RIGHTS_EXECUTE          READ_CONTROL
-#define STANDARD_RIGHTS_ALL              0x001F0000L
-#define SPECIFIC_RIGHTS_ALL              0x0000FFFFL
-#define ACCESS_SYSTEM_SECURITY           0x01000000L
-#define MAXIMUM_ALLOWED                  0x02000000L
-#define GENERIC_READ                     0x80000000L
-#define GENERIC_WRITE                    0x40000000L
-#define GENERIC_EXECUTE                  0x20000000L
-#define GENERIC_ALL                      0x10000000L
-
-typedef struct _GENERIC_MAPPING {
-    ACCESS_MASK GenericRead;
-    ACCESS_MASK GenericWrite;
-    ACCESS_MASK GenericExecute;
-    ACCESS_MASK GenericAll;
-} GENERIC_MAPPING, *PGENERIC_MAPPING;
-
-#define ACL_REVISION                      2
-#define ACL_REVISION_DS                   4
-
-#define ACL_REVISION1                     1
-#define ACL_REVISION2                     2
-#define ACL_REVISION3                     3
-#define ACL_REVISION4                     4
-#define MIN_ACL_REVISION                  ACL_REVISION2
-#define MAX_ACL_REVISION                  ACL_REVISION4
-
-typedef struct _ACL {
-    UCHAR AclRevision;
-    UCHAR Sbz1;
-    USHORT AclSize;
-    USHORT AceCount;
-    USHORT Sbz2;
-} ACL, *PACL;
-
-
-
-//
-// Current security descriptor revision value
-//
-#define SECURITY_DESCRIPTOR_REVISION     (1)
-#define SECURITY_DESCRIPTOR_REVISION1    (1)
-
-//
-// Privilege attributes
-//
-#define SE_PRIVILEGE_ENABLED_BY_DEFAULT (0x00000001L)
-#define SE_PRIVILEGE_ENABLED            (0x00000002L)
-#define SE_PRIVILEGE_REMOVED            (0X00000004L)
-#define SE_PRIVILEGE_USED_FOR_ACCESS    (0x80000000L)
-
-#define SE_PRIVILEGE_VALID_ATTRIBUTES   (SE_PRIVILEGE_ENABLED_BY_DEFAULT | \
-                                         SE_PRIVILEGE_ENABLED            | \
-                                         SE_PRIVILEGE_REMOVED            | \
-                                         SE_PRIVILEGE_USED_FOR_ACCESS)
-
-#include <pshpack4.h>
-typedef struct _LUID_AND_ATTRIBUTES {
-    LUID Luid;
-    ULONG Attributes;
-} LUID_AND_ATTRIBUTES, *PLUID_AND_ATTRIBUTES;
-#include <poppack.h>
-typedef LUID_AND_ATTRIBUTES LUID_AND_ATTRIBUTES_ARRAY[ANYSIZE_ARRAY];
-typedef LUID_AND_ATTRIBUTES_ARRAY *PLUID_AND_ATTRIBUTES_ARRAY;
-
-
-
-//
-// Privilege sets
-//
-#define PRIVILEGE_SET_ALL_NECESSARY (1)
-
-typedef struct _PRIVILEGE_SET {
-    ULONG PrivilegeCount;
-    ULONG Control;
-    LUID_AND_ATTRIBUTES Privilege[ANYSIZE_ARRAY];
-} PRIVILEGE_SET,*PPRIVILEGE_SET;
-
-typedef enum _SECURITY_IMPERSONATION_LEVEL {
-    SecurityAnonymous,
-    SecurityIdentification,
-    SecurityImpersonation,
-    SecurityDelegation
-} SECURITY_IMPERSONATION_LEVEL, * PSECURITY_IMPERSONATION_LEVEL;
-
-#define SECURITY_MAX_IMPERSONATION_LEVEL SecurityDelegation
-#define SECURITY_MIN_IMPERSONATION_LEVEL SecurityAnonymous
-#define DEFAULT_IMPERSONATION_LEVEL SecurityImpersonation
-#define VALID_IMPERSONATION_LEVEL(Level) (((Level) >= SECURITY_MIN_IMPERSONATION_LEVEL) && ((Level) <= SECURITY_MAX_IMPERSONATION_LEVEL))
-
-#define SECURITY_DYNAMIC_TRACKING (TRUE)
-#define SECURITY_STATIC_TRACKING (FALSE)
-
-typedef BOOLEAN SECURITY_CONTEXT_TRACKING_MODE, *PSECURITY_CONTEXT_TRACKING_MODE;
-
-typedef struct _SECURITY_QUALITY_OF_SERVICE {
-    ULONG Length;
-    SECURITY_IMPERSONATION_LEVEL ImpersonationLevel;
-    SECURITY_CONTEXT_TRACKING_MODE ContextTrackingMode;
-    BOOLEAN EffectiveOnly;
-} SECURITY_QUALITY_OF_SERVICE, *PSECURITY_QUALITY_OF_SERVICE;
-
-typedef struct _SE_IMPERSONATION_STATE {
-    PACCESS_TOKEN Token;
-    BOOLEAN CopyOnOpen;
-    BOOLEAN EffectiveOnly;
-    SECURITY_IMPERSONATION_LEVEL Level;
-} SE_IMPERSONATION_STATE, *PSE_IMPERSONATION_STATE;
-
-#define OWNER_SECURITY_INFORMATION       (0x00000001L)
-#define GROUP_SECURITY_INFORMATION       (0x00000002L)
-#define DACL_SECURITY_INFORMATION        (0x00000004L)
-#define SACL_SECURITY_INFORMATION        (0x00000008L)
-#define LABEL_SECURITY_INFORMATION       (0x00000010L)
-
-#define PROTECTED_DACL_SECURITY_INFORMATION     (0x80000000L)
-#define PROTECTED_SACL_SECURITY_INFORMATION     (0x40000000L)
-#define UNPROTECTED_DACL_SECURITY_INFORMATION   (0x20000000L)
-#define UNPROTECTED_SACL_SECURITY_INFORMATION   (0x10000000L)
-
-
-
-//
-// Registry Access Rights
-//
-#define KEY_QUERY_VALUE         (0x0001)
-#define KEY_SET_VALUE           (0x0002)
-#define KEY_CREATE_SUB_KEY      (0x0004)
-#define KEY_ENUMERATE_SUB_KEYS  (0x0008)
-#define KEY_NOTIFY              (0x0010)
-#define KEY_CREATE_LINK         (0x0020)
-#define KEY_WOW64_32KEY         (0x0200)
-#define KEY_WOW64_64KEY         (0x0100)
-#define KEY_WOW64_RES           (0x0300)
-
-#define KEY_READ                ((STANDARD_RIGHTS_READ       |\
-                                  KEY_QUERY_VALUE            |\
-                                  KEY_ENUMERATE_SUB_KEYS     |\
-                                  KEY_NOTIFY)                 \
-                                  &                           \
-                                 (~SYNCHRONIZE))
-
-#define KEY_WRITE               ((STANDARD_RIGHTS_WRITE      |\
-                                  KEY_SET_VALUE              |\
-                                  KEY_CREATE_SUB_KEY)         \
-                                  &                           \
-                                 (~SYNCHRONIZE))
-
-#define KEY_EXECUTE             ((KEY_READ)                   \
-                                  &                           \
-                                 (~SYNCHRONIZE))
-
-#define KEY_ALL_ACCESS          ((STANDARD_RIGHTS_ALL        |\
-                                  KEY_QUERY_VALUE            |\
-                                  KEY_SET_VALUE              |\
-                                  KEY_CREATE_SUB_KEY         |\
-                                  KEY_ENUMERATE_SUB_KEYS     |\
-                                  KEY_NOTIFY                 |\
-                                  KEY_CREATE_LINK)            \
-                                  &                           \
-                                 (~SYNCHRONIZE))
-
-//
-// Registry Open/Create Options
-//
-#define REG_OPTION_RESERVED         (0x00000000L)
-#define REG_OPTION_NON_VOLATILE     (0x00000000L)
-#define REG_OPTION_VOLATILE         (0x00000001L)
-#define REG_OPTION_CREATE_LINK      (0x00000002L)
-#define REG_OPTION_BACKUP_RESTORE   (0x00000004L)
-#define REG_OPTION_OPEN_LINK        (0x00000008L)
-
-#define REG_LEGAL_OPTION            \
-                (REG_OPTION_RESERVED            |\
-                 REG_OPTION_NON_VOLATILE        |\
-                 REG_OPTION_VOLATILE            |\
-                 REG_OPTION_CREATE_LINK         |\
-                 REG_OPTION_BACKUP_RESTORE      |\
-                 REG_OPTION_OPEN_LINK)
-
-//
-// Key creation/open disposition
-//
-#define REG_CREATED_NEW_KEY         (0x00000001L)
-#define REG_OPENED_EXISTING_KEY     (0x00000002L)
-
-//
-// Key restore & hive load flags
-//
-#define REG_WHOLE_HIVE_VOLATILE         (0x00000001L)
-#define REG_REFRESH_HIVE                (0x00000002L)
-#define REG_NO_LAZY_FLUSH               (0x00000004L)
-#define REG_FORCE_RESTORE               (0x00000008L)
-#define REG_APP_HIVE                    (0x00000010L)
-#define REG_PROCESS_PRIVATE             (0x00000020L)
-#define REG_START_JOURNAL               (0x00000040L)
-#define REG_HIVE_EXACT_FILE_GROWTH      (0x00000080L)
-#define REG_HIVE_NO_RM                  (0x00000100L)
-#define REG_HIVE_SINGLE_LOG             (0x00000200L)
-
-//
-// Unload Flags
-//
-#define REG_FORCE_UNLOAD            1
-
-//
-// Notify Filter Values
-//
-#define REG_NOTIFY_CHANGE_NAME          (0x00000001L)
-#define REG_NOTIFY_CHANGE_ATTRIBUTES    (0x00000002L)
-#define REG_NOTIFY_CHANGE_LAST_SET      (0x00000004L)
-#define REG_NOTIFY_CHANGE_SECURITY      (0x00000008L)
-
-#define REG_LEGAL_CHANGE_FILTER                 \
-                (REG_NOTIFY_CHANGE_NAME          |\
-                 REG_NOTIFY_CHANGE_ATTRIBUTES    |\
-                 REG_NOTIFY_CHANGE_LAST_SET      |\
-                 REG_NOTIFY_CHANGE_SECURITY)
-
-
-
-//
-// Thread Access Rights
-//
-#define THREAD_TERMINATE                 (0x0001)  
-#define THREAD_SUSPEND_RESUME            (0x0002)  
-#define THREAD_ALERT                     (0x0004)
-#define THREAD_GET_CONTEXT               (0x0008)  
-#define THREAD_SET_CONTEXT               (0x0010)  
-#define THREAD_SET_INFORMATION           (0x0020)  
-#define THREAD_SET_LIMITED_INFORMATION   (0x0400)  
-#define THREAD_QUERY_LIMITED_INFORMATION (0x0800)  
-#if (NTDDI_VERSION >= NTDDI_VISTA)
-#define THREAD_ALL_ACCESS         (STANDARD_RIGHTS_REQUIRED | SYNCHRONIZE | \
-                                   0xFFFF)
-#else
-#define THREAD_ALL_ACCESS         (STANDARD_RIGHTS_REQUIRED | SYNCHRONIZE | \
-                                   0x3FF)
-#endif
-
-//
-// Service Start Types
-//
-#define SERVICE_BOOT_START             0x00000000
-#define SERVICE_SYSTEM_START           0x00000001
-#define SERVICE_AUTO_START             0x00000002
-#define SERVICE_DEMAND_START           0x00000003
-#define SERVICE_DISABLED               0x00000004
-
-//
-// Exception Records
-//
-#define EXCEPTION_NONCONTINUABLE 1
-#define EXCEPTION_MAXIMUM_PARAMETERS 15
-
-typedef struct _EXCEPTION_RECORD {
-    NTSTATUS ExceptionCode;
-    ULONG ExceptionFlags;
-    struct _EXCEPTION_RECORD *ExceptionRecord;
-    PVOID ExceptionAddress;
-    ULONG NumberParameters;
-    ULONG_PTR ExceptionInformation[EXCEPTION_MAXIMUM_PARAMETERS];
-} EXCEPTION_RECORD, *PEXCEPTION_RECORD;
-
-typedef struct _EXCEPTION_RECORD32 {
-    NTSTATUS ExceptionCode;
-    ULONG ExceptionFlags;
-    ULONG ExceptionRecord;
-    ULONG ExceptionAddress;
-    ULONG NumberParameters;
-    ULONG ExceptionInformation[EXCEPTION_MAXIMUM_PARAMETERS];
-} EXCEPTION_RECORD32, *PEXCEPTION_RECORD32;
-
-typedef struct _EXCEPTION_RECORD64 {
-    NTSTATUS ExceptionCode;
-    ULONG ExceptionFlags;
-    ULONG64 ExceptionRecord;
-    ULONG64 ExceptionAddress;
-    ULONG NumberParameters;
-    ULONG __unusedAlignment;
-    ULONG64 ExceptionInformation[EXCEPTION_MAXIMUM_PARAMETERS];
-} EXCEPTION_RECORD64, *PEXCEPTION_RECORD64;
-
-typedef struct _EXCEPTION_POINTERS {
-    PEXCEPTION_RECORD ExceptionRecord;
-    PCONTEXT ContextRecord;
-} EXCEPTION_POINTERS, *PEXCEPTION_POINTERS;
-
-
-
-//
-// Process Qoutas
-//
-typedef struct _QUOTA_LIMITS {
-    SIZE_T PagedPoolLimit;
-    SIZE_T NonPagedPoolLimit;
-    SIZE_T MinimumWorkingSetSize;
-    SIZE_T MaximumWorkingSetSize;
-    SIZE_T PagefileLimit;
-    LARGE_INTEGER TimeLimit;
-} QUOTA_LIMITS, *PQUOTA_LIMITS;
-
-#define QUOTA_LIMITS_HARDWS_MIN_ENABLE  0x00000001
-#define QUOTA_LIMITS_HARDWS_MIN_DISABLE 0x00000002
-#define QUOTA_LIMITS_HARDWS_MAX_ENABLE  0x00000004
-#define QUOTA_LIMITS_HARDWS_MAX_DISABLE 0x00000008
-#define QUOTA_LIMITS_USE_DEFAULT_LIMITS 0x00000010
-
-
-<<<<<<< HEAD
-//
-// Byte Swap Functions
-//
-#if (defined(_M_IX86) && (_MSC_FULL_VER > 13009037)) || \
-    ((defined(_M_AMD64) || \
-     defined(_M_IA64)) && (_MSC_FULL_VER > 13009175))
-
-unsigned short __cdecl _byteswap_ushort(unsigned short);
-unsigned long  __cdecl _byteswap_ulong (unsigned long);
-unsigned __int64 __cdecl _byteswap_uint64(unsigned __int64);
-#pragma intrinsic(_byteswap_ushort)
-#pragma intrinsic(_byteswap_ulong)
-#pragma intrinsic(_byteswap_uint64)
-=======
-/******************************************************************************
- *                             WINBASE Functions                              *
- ******************************************************************************/
-#if !defined(_WINBASE_)
-
-#if defined(_WIN64)
-
-#define InterlockedPopEntrySList(Head) \
-    ExpInterlockedPopEntrySList(Head)
-
-#define InterlockedPushEntrySList(Head, Entry) \
-    ExpInterlockedPushEntrySList(Head, Entry)
-
-#define InterlockedFlushSList(Head) \
-    ExpInterlockedFlushSList(Head)
-
-#define QueryDepthSList(Head) \
-    ExQueryDepthSList(Head)
-
-#else // !defined(_WIN64)
-
-NTKERNELAPI
-PSLIST_ENTRY
-FASTCALL
-InterlockedPopEntrySList(
-    IN PSLIST_HEADER ListHead);
-
-NTKERNELAPI
-PSLIST_ENTRY
-FASTCALL
-InterlockedPushEntrySList(
-    IN PSLIST_HEADER ListHead,
-    IN PSLIST_ENTRY ListEntry);
-
-#define InterlockedFlushSList(ListHead) \
-    ExInterlockedFlushSList(ListHead)
-
-#define QueryDepthSList(Head) \
-    ExQueryDepthSList(Head)
-
-#endif // !defined(_WIN64)
-
-#endif // !defined(_WINBASE_)
-
-
-/******************************************************************************
- *                              Kernel Types                                  *
- ******************************************************************************/
-
-typedef struct _DISPATCHER_HEADER
-{
-    union
-    {
-        struct
-        {
-            UCHAR Type;
-            union
-            {
-                UCHAR Absolute;
-                UCHAR NpxIrql;
-            };
-            union
-            {
-                UCHAR Size;
-                UCHAR Hand;
-            };
-            union
-            {
-                UCHAR Inserted;
-                BOOLEAN DebugActive;
-            };
-        };
-        volatile LONG Lock;
-    };
-    LONG SignalState;
-    LIST_ENTRY WaitListHead;
-} DISPATCHER_HEADER, *PDISPATCHER_HEADER;
-
-typedef ULONG_PTR KSPIN_LOCK, *PKSPIN_LOCK;
-
-typedef struct _KEVENT {
-  DISPATCHER_HEADER  Header;
-} KEVENT, *PKEVENT, *RESTRICTED_POINTER PRKEVENT;
-
-typedef struct _KSEMAPHORE {
-    DISPATCHER_HEADER Header;
-    LONG Limit;
-} KSEMAPHORE, *PKSEMAPHORE, *RESTRICTED_POINTER PRKSEMAPHORE;
-
-/******************************************************************************
- *                                 RTL Types                                  *
- ******************************************************************************/
-
-#define RTL_REGISTRY_ABSOLUTE             0
-#define RTL_REGISTRY_SERVICES             1
-#define RTL_REGISTRY_CONTROL              2
-#define RTL_REGISTRY_WINDOWS_NT           3
-#define RTL_REGISTRY_DEVICEMAP            4
-#define RTL_REGISTRY_USER                 5
-#define RTL_REGISTRY_MAXIMUM              6
-#define RTL_REGISTRY_HANDLE               0x40000000
-#define RTL_REGISTRY_OPTIONAL             0x80000000
-
-/* RTL_QUERY_REGISTRY_TABLE.Flags */
-#define RTL_QUERY_REGISTRY_SUBKEY         0x00000001
-#define RTL_QUERY_REGISTRY_TOPKEY         0x00000002
-#define RTL_QUERY_REGISTRY_REQUIRED       0x00000004
-#define RTL_QUERY_REGISTRY_NOVALUE        0x00000008
-#define RTL_QUERY_REGISTRY_NOEXPAND       0x00000010
-#define RTL_QUERY_REGISTRY_DIRECT         0x00000020
-#define RTL_QUERY_REGISTRY_DELETE         0x00000040
-
-typedef struct _RTL_BITMAP {
-    ULONG SizeOfBitMap;
-    PULONG Buffer;
-} RTL_BITMAP, *PRTL_BITMAP;
-
-typedef struct _RTL_BITMAP_RUN {
-    ULONG StartingIndex;
-    ULONG NumberOfBits;
-} RTL_BITMAP_RUN, *PRTL_BITMAP_RUN;
-
-typedef NTSTATUS
-(DDKAPI *PRTL_QUERY_REGISTRY_ROUTINE)(
-    IN PWSTR ValueName,
-    IN ULONG ValueType,
-    IN PVOID ValueData,
-    IN ULONG ValueLength,
-    IN PVOID Context,
-    IN PVOID EntryContext);
-
-typedef struct _RTL_QUERY_REGISTRY_TABLE {
-    PRTL_QUERY_REGISTRY_ROUTINE QueryRoutine;
-    ULONG Flags;
-    PCWSTR Name;
-    PVOID EntryContext;
-    ULONG DefaultType;
-    PVOID DefaultData;
-    ULONG DefaultLength;
-} RTL_QUERY_REGISTRY_TABLE, *PRTL_QUERY_REGISTRY_TABLE;
-
-typedef struct _TIME_FIELDS {
-    CSHORT Year;
-    CSHORT Month;
-    CSHORT Day;
-    CSHORT Hour;
-    CSHORT Minute;
-    CSHORT Second;
-    CSHORT Milliseconds;
-    CSHORT Weekday;
-} TIME_FIELDS, *PTIME_FIELDS;
-
-
-/******************************************************************************
- *                               RTL Functions                                *
- ******************************************************************************/
-
-NTSYSAPI
-VOID
-NTAPI
-RtlAssert(
-    IN PVOID FailedAssertion,
-    IN PVOID FileName,
-    IN ULONG LineNumber,
-    IN PCHAR Message);
-
-/* VOID
- * RtlCopyMemory(
- *     IN VOID UNALIGNED *Destination,
- *     IN CONST VOID UNALIGNED *Source,
- *     IN SIZE_T Length)
- */
-#define RtlCopyMemory(Destination, Source, Length) \
-    memcpy(Destination, Source, Length)
-
-#define RtlCopyBytes RtlCopyMemory
-
-#if defined(_M_AMD64)
-NTSYSAPI
-VOID
-NTAPI
-RtlCopyMemoryNonTemporal(
-    VOID UNALIGNED *Destination,
-    CONST VOID UNALIGNED *Source,
-    SIZE_T Length);
-#else
-#define RtlCopyMemoryNonTemporal RtlCopyMemory
-#endif
-
-/* BOOLEAN
- * RtlEqualLuid(
- *     IN PLUID Luid1,
- *     IN PLUID Luid2)
- */
-#define RtlEqualLuid(Luid1, Luid2) \
-    (((Luid1)->LowPart == (Luid2)->LowPart) && ((Luid1)->HighPart == (Luid2)->HighPart))
-
-/* ULONG
- * RtlEqualMemory(
- *     IN VOID UNALIGNED *Destination,
- *     IN CONST VOID UNALIGNED *Source,
- *     IN SIZE_T Length)
- */
-#define RtlEqualMemory(Destination, Source, Length) \
-    (!memcmp(Destination, Source, Length))
-
-/* VOID
- * RtlFillMemory(
- *     IN VOID UNALIGNED *Destination,
- *     IN SIZE_T Length,
- *     IN UCHAR Fill)
- */
-#define RtlFillMemory(Destination, Length, Fill) \
-    memset(Destination, Fill, Length)
-
-#define RtlFillBytes RtlFillMemory
-
-NTSYSAPI
-VOID
-NTAPI
-RtlFreeUnicodeString(
-    IN PUNICODE_STRING UnicodeString);
-
-NTSYSAPI
-NTSTATUS
-NTAPI
-RtlGUIDFromString(
-    IN PUNICODE_STRING GuidString,
-    OUT GUID *Guid);
-
-NTSYSAPI
-VOID
-NTAPI
-RtlInitUnicodeString(
-    IN OUT PUNICODE_STRING DestinationString,
-    IN PCWSTR SourceString);
-
-/* VOID
- * RtlMoveMemory(
- *    IN VOID UNALIGNED *Destination,
- *    IN CONST VOID UNALIGNED *Source,
- *    IN SIZE_T Length)
- */
-#define RtlMoveMemory(Destination, Source, Length) \
-    memmove(Destination, Source, Length)
-
-NTSYSAPI
-NTSTATUS
-NTAPI
-RtlStringFromGUID(
-    IN REFGUID Guid,
-    OUT PUNICODE_STRING GuidString);
-
-/* VOID
- * RtlZeroMemory(
- *     IN VOID UNALIGNED *Destination,
- *     IN SIZE_T Length)
- */
-#define RtlZeroMemory(Destination, Length) \
-    memset(Destination, 0, Length)
-
-#define RtlZeroBytes RtlZeroMemory
-
-
-#if (NTDDI_VERSION >= NTDDI_WIN2K)
-NTSYSAPI
-BOOLEAN
-NTAPI
-RtlAreBitsClear(
-    IN PRTL_BITMAP BitMapHeader,
-    IN ULONG StartingIndex,
-    IN ULONG Length);
-
-NTSYSAPI
-BOOLEAN
-NTAPI
-RtlAreBitsSet(
-    IN PRTL_BITMAP BitMapHeader,
-    IN ULONG StartingIndex,
-    IN ULONG Length);
-
-NTSYSAPI
-NTSTATUS
-NTAPI
-RtlAnsiStringToUnicodeString(
-    IN OUT PUNICODE_STRING DestinationString,
-    IN PANSI_STRING SourceString,
-    IN BOOLEAN AllocateDestinationString);
-
-NTSYSAPI
-ULONG
-NTAPI
-RtlxAnsiStringToUnicodeSize(
-    IN PCANSI_STRING AnsiString);
-
-#define RtlAnsiStringToUnicodeSize(String) (               \
-  NLS_MB_CODE_PAGE_TAG ?                                   \
-  RtlxAnsiStringToUnicodeSize(String) :                    \
-  ((String)->Length + sizeof(ANSI_NULL)) * sizeof(WCHAR)   \
-)
-
-NTSYSAPI
-NTSTATUS
-NTAPI
-RtlAppendUnicodeStringToString(
-    IN OUT PUNICODE_STRING Destination,
-    IN PCUNICODE_STRING Source);
-
-NTSYSAPI
-NTSTATUS
-NTAPI
-RtlAppendUnicodeToString(
-    IN OUT PUNICODE_STRING Destination,
-    IN PCWSTR Source);
-
-NTSYSAPI
-NTSTATUS
-NTAPI
-RtlCheckRegistryKey(
-    IN ULONG RelativeTo,
-    IN PWSTR Path);
-
-NTSYSAPI
-VOID
-NTAPI
-RtlClearAllBits(
-    IN PRTL_BITMAP BitMapHeader);
-
-NTSYSAPI
-VOID
-NTAPI
-RtlClearBits(
-    IN PRTL_BITMAP BitMapHeader,
-    IN ULONG StartingIndex,
-    IN ULONG NumberToClear);
-
-NTSYSAPI
-SIZE_T
-NTAPI
-RtlCompareMemory(
-    IN CONST VOID *Source1,
-    IN CONST VOID *Source2,
-    IN SIZE_T Length);
-
-NTSYSAPI
-LONG
-NTAPI
-RtlCompareUnicodeString(
-    IN PCUNICODE_STRING String1,
-    IN PCUNICODE_STRING String2,
-    IN BOOLEAN CaseInSensitive);
-
-NTSYSAPI
-LONG
-NTAPI
-RtlCompareUnicodeStrings(
-    IN PCWCH String1,
-    IN SIZE_T String1Length,
-    IN PCWCH String2,
-    IN SIZE_T String2Length,
-    IN BOOLEAN CaseInSensitive);
-
-NTSYSAPI
-VOID
-NTAPI
-RtlCopyUnicodeString(
-  IN OUT PUNICODE_STRING  DestinationString,
-  IN PCUNICODE_STRING  SourceString);
-
-NTSYSAPI
-NTSTATUS
-NTAPI
-RtlCreateRegistryKey(
-    IN ULONG RelativeTo,
-    IN PWSTR Path);
-
-NTSYSAPI
-NTSTATUS
-NTAPI
-RtlCreateSecurityDescriptor(
-    IN OUT PSECURITY_DESCRIPTOR SecurityDescriptor,
-    IN ULONG Revision);
-
-NTSYSAPI
-NTSTATUS
-NTAPI
-RtlDeleteRegistryValue(
-    IN ULONG RelativeTo,
-    IN PCWSTR Path,
-    IN PCWSTR ValueName);
-
-NTSYSAPI
-BOOLEAN
-NTAPI
-RtlEqualUnicodeString(
-    IN CONST UNICODE_STRING *String1,
-    IN CONST UNICODE_STRING *String2,
-    IN BOOLEAN CaseInSensitive);
-
-#if !defined(_AMD64_) && !defined(_IA64_)
-NTSYSAPI
-LARGE_INTEGER
-NTAPI
-RtlExtendedIntegerMultiply(
-    IN LARGE_INTEGER Multiplicand,
-    IN LONG Multiplier);
-
-NTSYSAPI
-LARGE_INTEGER
-NTAPI
-RtlExtendedLargeIntegerDivide(
-  IN LARGE_INTEGER Dividend,
-  IN ULONG Divisor,
-  IN OUT PULONG Remainder);
-#endif
-
-#if defined(_X86_) || defined(_IA64_)
-NTSYSAPI
-LARGE_INTEGER
-NTAPI
-RtlExtendedMagicDivide(
-    IN LARGE_INTEGER Dividend,
-    IN LARGE_INTEGER MagicDivisor,
-    IN CCHAR  ShiftCount);
-#endif
-
-NTSYSAPI
-VOID
-NTAPI
-RtlFreeAnsiString(
-    IN PANSI_STRING AnsiString);
-
-NTSYSAPI
-ULONG
-NTAPI
-RtlFindClearBits(
-    IN PRTL_BITMAP BitMapHeader,
-    IN ULONG NumberToFind,
-    IN ULONG HintIndex);
-
-NTSYSAPI
-ULONG
-NTAPI
-RtlFindClearBitsAndSet(
-    IN PRTL_BITMAP BitMapHeader,
-    IN ULONG NumberToFind,
-    IN ULONG HintIndex);
-
-NTSYSAPI
-ULONG
-NTAPI
-RtlFindFirstRunClear(
-    IN PRTL_BITMAP BitMapHeader,
-    OUT PULONG StartingIndex);
-
-NTSYSAPI
-ULONG
-NTAPI
-RtlFindClearRuns(
-    IN PRTL_BITMAP BitMapHeader,
-    OUT PRTL_BITMAP_RUN RunArray,
-    IN ULONG SizeOfRunArray,
-    IN BOOLEAN LocateLongestRuns);
-
-NTSYSAPI
-ULONG
-NTAPI
-RtlFindLastBackwardRunClear(
-    IN PRTL_BITMAP BitMapHeader,
-    IN ULONG FromIndex,
-    OUT PULONG StartingRunIndex);
-
-NTSYSAPI
-CCHAR
-NTAPI
-RtlFindLeastSignificantBit(
-    IN ULONGLONG Set);
-
-NTSYSAPI
-ULONG
-NTAPI
-RtlFindLongestRunClear(
-    IN PRTL_BITMAP BitMapHeader,
-    OUT PULONG StartingIndex);
-
-NTSYSAPI
-CCHAR
-NTAPI
-RtlFindMostSignificantBit(
-    IN ULONGLONG Set);
-
-NTSYSAPI
-ULONG
-NTAPI
-RtlFindNextForwardRunClear(
-    IN PRTL_BITMAP BitMapHeader,
-    IN ULONG FromIndex,
-    OUT PULONG StartingRunIndex);
-
-NTSYSAPI
-ULONG
-NTAPI
-RtlFindSetBits(
-    IN PRTL_BITMAP BitMapHeader,
-    IN ULONG NumberToFind,
-    IN ULONG HintIndex);
-
-NTSYSAPI
-ULONG
-NTAPI
-RtlFindSetBitsAndClear(
-    IN PRTL_BITMAP BitMapHeader,
-    IN ULONG NumberToFind,
-    IN ULONG HintIndex);
-
-NTSYSAPI
-NTSTATUS
-NTAPI
-RtlHashUnicodeString(
-    IN CONST UNICODE_STRING *String,
-    IN BOOLEAN CaseInSensitive,
-    IN ULONG HashAlgorithm,
-    OUT PULONG HashValue);
-
-NTSYSAPI
-VOID
-NTAPI
-RtlInitAnsiString(
-    IN OUT PANSI_STRING DestinationString,
-    IN PCSZ SourceString);
-
-NTSYSAPI
-VOID
-NTAPI
-RtlInitializeBitMap(
-    IN PRTL_BITMAP BitMapHeader,
-    IN PULONG BitMapBuffer,
-    IN ULONG SizeOfBitMap);
-
-NTSYSAPI
-VOID
-NTAPI
-RtlInitString(
-    IN OUT PSTRING DestinationString,
-    IN PCSZ SourceString);
-
-NTSYSAPI
-NTSTATUS
-NTAPI
-RtlIntegerToUnicodeString(
-    IN ULONG Value,
-    IN ULONG Base OPTIONAL,
-    IN OUT PUNICODE_STRING String);
-
-NTSYSAPI
-NTSTATUS
-NTAPI
-RtlInt64ToUnicodeString(
-    IN ULONGLONG Value,
-    IN ULONG Base OPTIONAL,
-    IN OUT PUNICODE_STRING String);
-
-#ifdef _WIN64
-#define RtlIntPtrToUnicodeString(Value, Base, String) \
-    RtlInt64ToUnicodeString(Value, Base, String)
-#else
-#define RtlIntPtrToUnicodeString(Value, Base, String) \
-    RtlIntegerToUnicodeString(Value, Base, String)
-#endif
-
-/* BOOLEAN
- * RtlIsZeroLuid(
- *     IN PLUID L1);
- */
-#define RtlIsZeroLuid(_L1) \
-    ((BOOLEAN) ((!(_L1)->LowPart) && (!(_L1)->HighPart)))
-
-NTSYSAPI
-ULONG
-NTAPI
-RtlLengthSecurityDescriptor(
-    IN PSECURITY_DESCRIPTOR SecurityDescriptor);
-
-NTSYSAPI
-ULONG
-NTAPI
-RtlNumberOfClearBits(
-    IN PRTL_BITMAP BitMapHeader);
-
-NTSYSAPI
-ULONG
-NTAPI
-RtlNumberOfSetBits(
-    IN PRTL_BITMAP BitMapHeader);
-
-NTSYSAPI
-NTSTATUS
-NTAPI
-RtlQueryRegistryValues(
-    IN ULONG RelativeTo,
-    IN PCWSTR Path,
-    IN PRTL_QUERY_REGISTRY_TABLE QueryTable,
-    IN PVOID Context,
-    IN PVOID Environment OPTIONAL);
-
-#define LONG_SIZE (sizeof(LONG))
-#define LONG_MASK (LONG_SIZE - 1)
-
-/* VOID
- * RtlRetrieveUlong(
- *	  PULONG DestinationAddress,
- *	  PULONG SourceAddress);
- */
-#if defined(_AMD64_)
-#define RtlRetrieveUlong(DestAddress,SrcAddress) \
-    *(ULONG UNALIGNED *)(DestAddress) = *(PULONG)(SrcAddress)
-#else
-#define RtlRetrieveUlong(DestAddress,SrcAddress) \
-    if ((ULONG_PTR)(SrcAddress) & LONG_MASK) \
-    { \
-        ((PUCHAR)(DestAddress))[0]=((PUCHAR)(SrcAddress))[0]; \
-        ((PUCHAR)(DestAddress))[1]=((PUCHAR)(SrcAddress))[1]; \
-        ((PUCHAR)(DestAddress))[2]=((PUCHAR)(SrcAddress))[2]; \
-        ((PUCHAR)(DestAddress))[3]=((PUCHAR)(SrcAddress))[3]; \
-    } \
-    else \
-    { \
-        *((PULONG)(DestAddress))=*((PULONG)(SrcAddress)); \
-    }
-#endif
-
-/* VOID
- * RtlRetrieveUshort(
- *	  PUSHORT DestinationAddress,
- *	  PUSHORT SourceAddress);
- */
-#if defined(_AMD64_)
-#define RtlRetrieveUshort(DestAddress,SrcAddress) \
-    *(USHORT UNALIGNED *)(DestAddress) = *(USHORT)(SrcAddress)
-#else
-#define RtlRetrieveUshort(DestAddress,SrcAddress) \
-    if ((ULONG_PTR)(SrcAddress) & LONG_MASK) \
-    { \
-        ((PUCHAR)(DestAddress))[0]=((PUCHAR)(SrcAddress))[0]; \
-        ((PUCHAR)(DestAddress))[1]=((PUCHAR)(SrcAddress))[1]; \
-    } \
-    else \
-    { \
-        *((PUSHORT)(DestAddress))=*((PUSHORT)(SrcAddress)); \
-    }
-#endif
-
-NTSYSAPI
-VOID
-NTAPI
-RtlSetAllBits(
-    IN PRTL_BITMAP BitMapHeader);
-
-NTSYSAPI
-VOID
-NTAPI
-RtlSetBits(
-    IN PRTL_BITMAP BitMapHeader,
-    IN ULONG StartingIndex,
-    IN ULONG NumberToSet);
-
-NTSYSAPI
-NTSTATUS
-NTAPI
-RtlSetDaclSecurityDescriptor(
-    IN OUT PSECURITY_DESCRIPTOR SecurityDescriptor,
-    IN BOOLEAN DaclPresent,
-    IN PACL Dacl OPTIONAL,
-    IN BOOLEAN DaclDefaulted OPTIONAL);
-
-/* VOID
- * RtlStoreUlong(
- *     IN PULONG Address,
- *     IN ULONG Value);
- */
-#if defined(_AMD64_)
-#define RtlStoreUlong(Address,Value) \
-    *(ULONG UNALIGNED *)(Address) = (Value)
-#else
-#define RtlStoreUlong(Address,Value)                      \
-    if ((ULONG_PTR)(Address) & LONG_MASK) { \
-        ((PUCHAR) (Address))[LONG_LEAST_SIGNIFICANT_BIT]    = (UCHAR)(FIRSTBYTE(Value)); \
-        ((PUCHAR) (Address))[LONG_3RD_MOST_SIGNIFICANT_BIT] = (UCHAR)(SECONDBYTE(Value)); \
-        ((PUCHAR) (Address))[LONG_2ND_MOST_SIGNIFICANT_BIT] = (UCHAR)(THIRDBYTE(Value)); \
-        ((PUCHAR) (Address))[LONG_MOST_SIGNIFICANT_BIT]     = (UCHAR)(FOURTHBYTE(Value)); \
-    } \
-    else { \
-        *((PULONG)(Address)) = (ULONG) (Value); \
-    }
-#endif
-
-/* VOID
- * RtlStoreUlonglong(
- *     IN OUT PULONGLONG Address,
- *     ULONGLONG Value);
- */
-#if defined(_AMD64_)
-#define RtlStoreUlonglong(Address,Value) \
-    *(ULONGLONG UNALIGNED *)(Address) = (Value)
-#else
-#define RtlStoreUlonglong(Address,Value) \
-    if ((ULONG_PTR)(Address) & LONGLONG_MASK) { \
-        RtlStoreUlong((ULONG_PTR)(Address), \
-                      (ULONGLONG)(Value) & 0xFFFFFFFF); \
-        RtlStoreUlong((ULONG_PTR)(Address)+sizeof(ULONG), \
-                      (ULONGLONG)(Value) >> 32); \
-    } else { \
-        *((PULONGLONG)(Address)) = (ULONGLONG)(Value); \
-    }
-#endif
-
-/* VOID
- * RtlStoreUlongPtr(
- *     IN OUT PULONG_PTR Address,
- *     IN ULONG_PTR Value);
- */
-#ifdef _WIN64
-#define RtlStoreUlongPtr(Address,Value)                         \
-    RtlStoreUlonglong(Address,Value)
-#else
-#define RtlStoreUlongPtr(Address,Value)                         \
-    RtlStoreUlong(Address,Value)
-#endif
-
-/* VOID
- * RtlStoreUshort(
- *     IN PUSHORT Address,
- *     IN USHORT Value);
- */
-#if defined(_AMD64_)
-#define RtlStoreUshort(Address,Value) \
-    *(USHORT UNALIGNED *)(Address) = (Value)
-#else
-#define RtlStoreUshort(Address,Value) \
-    if ((ULONG_PTR)(Address) & SHORT_MASK) { \
-        ((PUCHAR) (Address))[SHORT_LEAST_SIGNIFICANT_BIT] = (UCHAR)(FIRSTBYTE(Value)); \
-        ((PUCHAR) (Address))[SHORT_MOST_SIGNIFICANT_BIT ] = (UCHAR)(SECONDBYTE(Value)); \
-    } \
-    else { \
-        *((PUSHORT) (Address)) = (USHORT)Value; \
-    }
-#endif
-
-NTSYSAPI
-BOOLEAN
-NTAPI
-RtlTimeFieldsToTime(
-    IN PTIME_FIELDS TimeFields,
-    IN PLARGE_INTEGER Time);
-
-NTSYSAPI
-VOID
-NTAPI
-RtlTimeToTimeFields(
-    IN PLARGE_INTEGER Time,
-    IN PTIME_FIELDS TimeFields);
-
-NTSYSAPI
-ULONG
-FASTCALL
-RtlUlongByteSwap(
-    IN ULONG Source);
-
-NTSYSAPI
-ULONGLONG
-FASTCALL
-RtlUlonglongByteSwap(
-    IN ULONGLONG Source);
-
-NTSYSAPI
-NTSTATUS
-NTAPI
-RtlUnicodeStringToAnsiString(
-    IN OUT PANSI_STRING DestinationString,
-    IN PCUNICODE_STRING SourceString,
-    IN BOOLEAN AllocateDestinationString);
-
-NTSYSAPI
-ULONG
-NTAPI
-RtlxUnicodeStringToAnsiSize(
-    IN PCUNICODE_STRING UnicodeString);
-
-#define RtlUnicodeStringToAnsiSize(String) (                  \
-    NLS_MB_CODE_PAGE_TAG ?                                    \
-    RtlxUnicodeStringToAnsiSize(String) :                     \
-    ((String)->Length + sizeof(UNICODE_NULL)) / sizeof(WCHAR) \
-)
-
-NTSYSAPI
-NTSTATUS
-NTAPI
-RtlUnicodeStringToInteger(
-    IN PCUNICODE_STRING String,
-    IN ULONG Base OPTIONAL,
-    OUT PULONG Value);
-
-NTSYSAPI
-WCHAR
-NTAPI
-RtlUpcaseUnicodeChar(
-    IN WCHAR SourceCharacter);
-
-NTSYSAPI
-USHORT
-FASTCALL
-RtlUshortByteSwap(
-    IN USHORT Source);
-
-NTSYSAPI
-BOOLEAN
-NTAPI
-RtlValidRelativeSecurityDescriptor(
-    IN PSECURITY_DESCRIPTOR SecurityDescriptorInput,
-    IN ULONG SecurityDescriptorLength,
-    IN SECURITY_INFORMATION RequiredInformation);
-
-NTSYSAPI
-BOOLEAN
-NTAPI
-RtlValidSecurityDescriptor(
-    IN PSECURITY_DESCRIPTOR SecurityDescriptor);
-
-NTSYSAPI
-NTSTATUS
-NTAPI
-RtlWriteRegistryValue(
-    IN ULONG RelativeTo,
-    IN PCWSTR Path,
-    IN PCWSTR ValueName,
-    IN ULONG ValueType,
-    IN PVOID ValueData,
-    IN ULONG ValueLength);
-
-#endif // (NTDDI_VERSION >= NTDDI_WIN2K)
-
-#if (NTDDI_VERSION >= NTDDI_WIN2KSP3)
-NTSYSAPI
-VOID
-FASTCALL
-RtlPrefetchMemoryNonTemporal(
-    IN PVOID Source,
-    IN SIZE_T Length);
-#endif
-
-#if (NTDDI_VERSION >= NTDDI_WINXP)
-NTSYSAPI
-VOID
-NTAPI
-RtlClearBit(
-    PRTL_BITMAP BitMapHeader,
-    ULONG BitNumber);
-
-NTSYSAPI
-WCHAR
-NTAPI
-RtlDowncaseUnicodeChar(
-    IN WCHAR SourceCharacter);
-
-NTSYSAPI
-VOID
-NTAPI
-RtlSetBit(
-    PRTL_BITMAP BitMapHeader,
-    ULONG BitNumber);
-
-NTSYSAPI
-BOOLEAN
-NTAPI
-RtlTestBit(
-    IN PRTL_BITMAP BitMapHeader,
-    IN ULONG BitNumber);
-
-#endif // (NTDDI_VERSION >= NTDDI_WINXP)
-
-#if (NTDDI_VERSION >= NTDDI_VISTA)
-NTSYSAPI
-ULONG
-NTAPI
-RtlNumberOfSetBitsUlongPtr(
-    IN ULONG_PTR Target);
-
-NTSYSAPI
-ULONGLONG
-NTAPI
-RtlIoDecodeMemIoResource (
-    IN PIO_RESOURCE_DESCRIPTOR Descriptor,
-    OUT PULONGLONG Alignment OPTIONAL,
-    OUT PULONGLONG MinimumAddress OPTIONAL,
-    OUT PULONGLONG MaximumAddress OPTIONAL);
-
-NTSYSAPI
-NTSTATUS
-NTAPI
-RtlIoEncodeMemIoResource(
-    IN PIO_RESOURCE_DESCRIPTOR Descriptor,
-    IN UCHAR Type,
-    IN ULONGLONG Length,
-    IN ULONGLONG Alignment,
-    IN ULONGLONG MinimumAddress,
-    IN ULONGLONG MaximumAddress);
-
-NTSYSAPI
-ULONGLONG
-NTAPI
-RtlCmDecodeMemIoResource(
-    IN PCM_PARTIAL_RESOURCE_DESCRIPTOR Descriptor,
-    OUT PULONGLONG Start OPTIONAL);
-
-NTSYSAPI
-NTSTATUS
-NTAPI
-RtlFindClosestEncodableLength(
-    IN ULONGLONG SourceLength,
-    OUT PULONGLONG TargetLength);
-
-#endif
-
-#if !defined(MIDL_PASS)
-/* inline funftions */
-//DECLSPEC_DEPRECATED_DDK_WINXP
-static __inline
-LARGE_INTEGER
-NTAPI_INLINE
-RtlConvertLongToLargeInteger(LONG SignedInteger)
-{
-    LARGE_INTEGER ret;
-    ret.QuadPart = SignedInteger;
-    return ret;
-}
-
-//DECLSPEC_DEPRECATED_DDK_WINXP
-static __inline
-LARGE_INTEGER
-NTAPI_INLINE
-RtlConvertUlongToLargeInteger(
-  ULONG UnsignedInteger)
-{
-    LARGE_INTEGER ret;
-    ret.QuadPart = UnsignedInteger;
-    return ret;
-}
-
-//DECLSPEC_DEPRECATED_DDK
-static __inline
-ULONG
-NTAPI_INLINE
-RtlEnlargedUnsignedDivide(
-    IN ULARGE_INTEGER Dividend,
-    IN ULONG Divisor,
-    IN OUT PULONG Remainder)
-{
-    if (Remainder)
-        *Remainder = Dividend.QuadPart % Divisor;
-    return Dividend.QuadPart / Divisor;
-}
-
-//DECLSPEC_DEPRECATED_DDK
-static __inline
-LARGE_INTEGER
-NTAPI_INLINE
-RtlEnlargedUnsignedMultiply(
-    IN ULONG Multiplicand,
-    IN ULONG Multiplier)
-{
-    LARGE_INTEGER ret;
-    ret.QuadPart = (ULONGLONG)Multiplicand * (ULONGLONG)Multiplier;
-    return ret;
-}
-
-//DECLSPEC_DEPRECATED_DDK
-static __inline
-LARGE_INTEGER
-NTAPI_INLINE
-RtlEnlargedIntegerMultiply(
-    IN LONG Multiplicand,
-    IN LONG Multiplier)
-{
-    LARGE_INTEGER ret;
-    ret.QuadPart = (LONGLONG)Multiplicand * (ULONGLONG)Multiplier;
-    return ret;
-}
-
-FORCEINLINE
-VOID
-RtlInitEmptyAnsiString(OUT PANSI_STRING AnsiString,
-                       IN PCHAR Buffer,
-                       IN USHORT BufferSize)
-{
-    AnsiString->Length = 0;
-    AnsiString->MaximumLength = BufferSize;
-    AnsiString->Buffer = Buffer;
-}
-
-FORCEINLINE
-VOID
-RtlInitEmptyUnicodeString(
-    OUT PUNICODE_STRING UnicodeString,
-    IN PWSTR Buffer,
-    IN USHORT BufferSize)
-{
-    UnicodeString->Length = 0;
-    UnicodeString->MaximumLength = BufferSize;
-    UnicodeString->Buffer = Buffer;
-}
-
-#if defined(_AMD64_) || defined(_IA64_)
-static __inline
-LARGE_INTEGER
-NTAPI_INLINE
-RtlExtendedIntegerMultiply(
-    LARGE_INTEGER Multiplicand,
-    LONG Multiplier)
-{
-    LARGE_INTEGER ret;
-    ret.QuadPart = Multiplicand.QuadPart * Multiplier;
-    return ret;
-}
-
-static __inline
-LARGE_INTEGER
-NTAPI_INLINE
-RtlExtendedLargeIntegerDivide(
-    LARGE_INTEGER Dividend,
-    ULONG Divisor,
-    PULONG Remainder)
-{
-    LARGE_INTEGER ret;
-    ret.QuadPart = (ULONG64)Dividend.QuadPart / Divisor;
-    if (Remainder)
-        *Remainder = (ULONG)(Dividend.QuadPart % Divisor);
-    return ret;
-}
-#endif
-
-#if defined(_AMD64_)
-//DECLSPEC_DEPRECATED_DDK
-static __inline
-LARGE_INTEGER
-NTAPI_INLINE
-RtlExtendedMagicDivide(
-    IN LARGE_INTEGER Dividend,
-    IN LARGE_INTEGER MagicDivisor,
-    IN CCHAR ShiftCount);
-{
-    LARGE_INTEGER ret;
-    ULONG64 ret64;
-    BOOLEAN Pos;
-    Pos = (Dividend.QuadPart >= 0);
-    ret64 = UnsignedMultiplyHigh(Pos ? Dividend.QuadPart : -Dividend.QuadPart
-                                 MagicDivisor.QuadPart);
-    ret64 >>= ShiftCount;
-    ret.QuadPart = Pos ? ret64 : -ret64;
-    return ret;
-}
-#endif
-
-//DECLSPEC_DEPRECATED_DDK
-static __inline
-LARGE_INTEGER
-NTAPI_INLINE
-RtlLargeIntegerAdd(
-    IN LARGE_INTEGER Addend1,
-    IN LARGE_INTEGER Addend2)
-{
-    LARGE_INTEGER ret;
-    ret.QuadPart = Addend1.QuadPart + Addend2.QuadPart;
-    return ret;
-}
-
-/* VOID
- * RtlLargeIntegerAnd(
- *     IN OUT LARGE_INTEGER Result,
- *     IN LARGE_INTEGER Source,
- *     IN LARGE_INTEGER Mask);
- */
-#define RtlLargeIntegerAnd(Result, Source, Mask) \
-    Result.QuadPart = Source.QuadPart & Mask.QuadPart
-
-//DECLSPEC_DEPRECATED_DDK
-static __inline
-LARGE_INTEGER
-NTAPI_INLINE
-RtlLargeIntegerArithmeticShift(
-    IN LARGE_INTEGER LargeInteger,
-    IN CCHAR ShiftCount)
-{
-    LARGE_INTEGER ret;
-    ret.QuadPart = LargeInteger.QuadPart >> ShiftCount;
-    return ret;
-}
-
-/* BOOLEAN
- * RtlLargeIntegerEqualTo(
- *     IN LARGE_INTEGER  Operand1,
- *     IN LARGE_INTEGER  Operand2);
- */
-#define RtlLargeIntegerEqualTo(X,Y) \
-    (!(((X).LowPart ^ (Y).LowPart) | ((X).HighPart ^ (Y).HighPart)))
-
-FORCEINLINE
-PVOID
-RtlSecureZeroMemory(
-    OUT PVOID Pointer,
-    IN SIZE_T Size)
-{
-    volatile char* vptr = (volatile char*)Pointer;
-#if defined(_M_AMD64)
-    __stosb((PUCHAR)vptr, 0, Size);
-#else
-    char * endptr = (char *)vptr + Size;
-    while (vptr < endptr)
-    {
-        *vptr = 0; vptr++;
-    }
-#endif
-     return Pointer;
-}
-
-#if defined(_M_AMD64)
-FORCEINLINE
-ULONG
-RtlCheckBit(
-    IN PRTL_BITMAP BitMapHeader,
-    IN ULONG BitPosition)
-{
-    return BitTest((LONG CONST*)BitMapHeader->Buffer, BitPosition);
-}
-#else
-#define RtlCheckBit(BMH,BP) (((((PLONG)(BMH)->Buffer)[(BP)/32]) >> ((BP)%32)) & 0x1)
-#endif // defined(_M_AMD64)
-
-#endif // !defined(MIDL_PASS)
-
-//
-// Byte Swap Functions
-//
-#if (defined(_M_IX86) && (_MSC_FULL_VER > 13009037 || defined(__GNUC__))) || \
-    ((defined(_M_AMD64) || defined(_M_IA64)) \
-        && (_MSC_FULL_VER > 13009175 || defined(__GNUC__)))
-
->>>>>>> 6c4ccad5
-#define RtlUshortByteSwap(_x) _byteswap_ushort((USHORT)(_x))
-#define RtlUlongByteSwap(_x) _byteswap_ulong((_x))
-#define RtlUlonglongByteSwap(_x) _byteswap_uint64((_x))
-
-<<<<<<< HEAD
-#elif defined(__GNUC__)
-
-#define RtlUshortByteSwap(_x) _byteswap_ushort((USHORT)(_x))
-#define RtlUlongByteSwap(_x) _byteswap_ulong((_x))
-#define RtlUlonglongByteSwap(_x) _byteswap_uint64((_x))
-
-#else
-
-#if (NTDDI_VERSION >= NTDDI_WIN2K)
-NTSYSAPI
-USHORT
-FASTCALL
-RtlUshortByteSwap(IN USHORT Source);
-
-NTSYSAPI
-ULONG
-FASTCALL
-RtlUlongByteSwap(IN ULONG Source);
-
-NTSYSAPI
-ULONGLONG
-FASTCALL
-RtlUlonglongByteSwap(IN ULONGLONG Source);
-#endif
-
-=======
-#endif
-
-/******************************************************************************
- *                         Memory manager Types                               *
- ******************************************************************************/
-
-typedef struct _MDL {
-    struct _MDL *Next;
-    CSHORT Size;
-    CSHORT MdlFlags;
-    struct _EPROCESS *Process;
-    PVOID MappedSystemVa;
-    PVOID StartVa;
-    ULONG ByteCount;
-    ULONG ByteOffset;
-} MDL, *PMDL;
-
-
-/******************************************************************************
- *                       Memory manager Functions                             *
- ******************************************************************************/
-
-/* PVOID MmGetSystemAddressForMdl(
- *     IN PMDL Mdl);
- */
-#define MmGetSystemAddressForMdl(Mdl) \
-  (((Mdl)->MdlFlags & (MDL_MAPPED_TO_SYSTEM_VA | \
-    MDL_SOURCE_IS_NONPAGED_POOL)) ? \
-      ((Mdl)->MappedSystemVa) : \
-      (MmMapLockedPages((Mdl), KernelMode)))
-
-/* PVOID
- * MmGetSystemAddressForMdlSafe(
- *     IN PMDL Mdl,
- *     IN MM_PAGE_PRIORITY Priority)
- */
-#define MmGetSystemAddressForMdlSafe(_Mdl, _Priority) \
-  (((_Mdl)->MdlFlags & (MDL_MAPPED_TO_SYSTEM_VA \
-    | MDL_SOURCE_IS_NONPAGED_POOL)) ? \
-    (_Mdl)->MappedSystemVa : \
-    (PVOID) MmMapLockedPagesSpecifyCache((_Mdl), \
-      KernelMode, MmCached, NULL, FALSE, (_Priority)))
-
-#if (NTDDI_VERSION >= NTDDI_WIN2K)
-NTKERNELAPI
-PMDL
-NTAPI
-MmCreateMdl(
-  IN PMDL  MemoryDescriptorList  OPTIONAL,
-  IN PVOID  Base,
-  IN SIZE_T  Length);
-
-#endif
-
-
-/******************************************************************************
- *                         I/O Manager Functions                              *
- ******************************************************************************/
-
-#if defined(USE_DMA_MACROS) && !defined(_NTHAL_) && \
-   (defined(_NTDDK_) || defined(_NTDRIVER_)) || defined(_WDM_INCLUDED_)
-
-#define DMA_MACROS_DEFINED
-
-FORCEINLINE
-NTSTATUS
-IoAllocateAdapterChannel(
-    IN PADAPTER_OBJECT AdapterObject,
-    IN PDEVICE_OBJECT DeviceObject,
-    IN ULONG NumberOfMapRegisters,
-    IN PDRIVER_CONTROL ExecutionRoutine,
-    IN PVOID Context)
-{
-    PALLOCATE_ADAPTER_CHANNEL AllocateAdapterChannel;
-    AllocateAdapterChannel =
-        *(DmaAdapter)->DmaOperations->AllocateAdapterChannel;
-    ASSERT(AllocateAdapterChannel);
-    return AllocateAdapterChannel(DmaAdapter,
-                                  DeviceObject,
-                                  NumberOfMapRegisters,
-                                  ExecutionRoutine,
-                                  Context );
-}
-
-FORCEINLINE
-BOOLEAN
-IoFlushAdapterBuffers(
-    IN PADAPTER_OBJECT AdapterObject,
-    IN PMDL Mdl,
-    IN PVOID MapRegisterBase,
-    IN PVOID CurrentVa,
-    IN ULONG Length,
-    IN BOOLEAN WriteToDevice)
-{
-    PFLUSH_ADAPTER_BUFFERS FlushAdapterBuffers;
-    FlushAdapterBuffers = *(DmaAdapter)->DmaOperations->FlushAdapterBuffers;
-    ASSERT(FlushAdapterBuffers);
-    return FlushAdapterBuffers(DmaAdapter,
-                               Mdl,
-                               MapRegisterBase,
-                               CurrentVa,
-                               Length,
-                               WriteToDevice );
-}
-
-FORCEINLINE
-VOID
-IoFreeAdapterChannel(
-    IN PADAPTER_OBJECT AdapterObject)
-{
-    PFREE_ADAPTER_CHANNEL FreeAdapterChannel;
-    FreeAdapterChannel = *(DmaAdapter)->DmaOperations->FreeAdapterChannel;
-    ASSERT(FreeAdapterChannel);
-    FreeAdapterChannel(DmaAdapter);
-}
-
-FORCEINLINE
-VOID
-IoFreeMapRegisters(
-    IN PADAPTER_OBJECT AdapterObject,
-    IN PVOID MapRegisterBase,
-    IN ULONG NumberOfMapRegisters)
-{
-    PFREE_MAP_REGISTERS FreeMapRegisters;
-    FreeMapRegisters = *(DmaAdapter)->DmaOperations->FreeMapRegisters;
-    ASSERT(FreeMapRegisters);
-    FreeMapRegisters(DmaAdapter, MapRegisterBase, NumberOfMapRegisters);
-}
-
-FORCEINLINE
-PHYSICAL_ADDRESS
-IoMapTransfer(
-    IN PDMA_ADAPTER DmaAdapter,
-    IN PMDL Mdl,
-    IN PVOID MapRegisterBase,
-    IN PVOID CurrentVa,
-    IN OUT PULONG Length,
-    IN BOOLEAN WriteToDevice)
-{
-    PMAP_TRANSFER MapTransfer;
-
-    MapTransfer = *(DmaAdapter)->DmaOperations->MapTransfer;
-    ASSERT(MapTransfer);
-    return MapTransfer(DmaAdapter,
-                       Mdl,
-                       MapRegisterBase,
-                       CurrentVa,
-                       Length,
-                       WriteToDevice);
-}
-#endif
-
-
-/******************************************************************************
- *                            Executive Types                                 *
- ******************************************************************************/
-
-typedef enum _POOL_TYPE {
-    NonPagedPool,
-    PagedPool,
-    NonPagedPoolMustSucceed,
-    DontUseThisType,
-    NonPagedPoolCacheAligned,
-    PagedPoolCacheAligned,
-    NonPagedPoolCacheAlignedMustS,
-    MaxPoolType,
-    NonPagedPoolSession = 32,
-    PagedPoolSession,
-    NonPagedPoolMustSucceedSession,
-    DontUseThisTypeSession,
-    NonPagedPoolCacheAlignedSession,
-    PagedPoolCacheAlignedSession,
-    NonPagedPoolCacheAlignedMustSSession
-} POOL_TYPE;
-
-typedef enum _SUITE_TYPE {
-    SmallBusiness,
-    Enterprise,
-    BackOffice,
-    CommunicationServer,
-    TerminalServer,
-    SmallBusinessRestricted,
-    EmbeddedNT,
-    DataCenter,
-    SingleUserTS,
-    Personal,
-    Blade,
-    MaxSuiteType
-} SUITE_TYPE;
-
-typedef enum _EX_POOL_PRIORITY {
-    LowPoolPriority,
-    LowPoolPrioritySpecialPoolOverrun = 8,
-    LowPoolPrioritySpecialPoolUnderrun = 9,
-    NormalPoolPriority = 16,
-    NormalPoolPrioritySpecialPoolOverrun = 24,
-    NormalPoolPrioritySpecialPoolUnderrun = 25,
-    HighPoolPriority = 32,
-    HighPoolPrioritySpecialPoolOverrun = 40,
-    HighPoolPrioritySpecialPoolUnderrun = 41
-} EX_POOL_PRIORITY;
-
-typedef struct _FAST_MUTEX
-{
-    LONG Count;
-    PKTHREAD Owner;
-    ULONG Contention;
-    KEVENT Gate;
-    ULONG OldIrql;
-} FAST_MUTEX, *PFAST_MUTEX;
-
-typedef ULONG_PTR ERESOURCE_THREAD, *PERESOURCE_THREAD;
-
-typedef struct _OWNER_ENTRY {
-    ERESOURCE_THREAD OwnerThread;
-    _ANONYMOUS_UNION union {
-        LONG OwnerCount;
-        ULONG TableSize;
-    } DUMMYUNIONNAME;
-} OWNER_ENTRY, *POWNER_ENTRY;
-
-typedef struct _ERESOURCE
-{
-    LIST_ENTRY SystemResourcesList;
-    POWNER_ENTRY OwnerTable;
-    SHORT ActiveCount;
-    USHORT Flag;
-    volatile PKSEMAPHORE SharedWaiters;
-    volatile PKEVENT ExclusiveWaiters;
-    OWNER_ENTRY OwnerEntry;
-    ULONG ActiveEntries;
-    ULONG ContentionCount;
-    ULONG NumberOfSharedWaiters;
-    ULONG NumberOfExclusiveWaiters;
-    union
-    {
-        PVOID Address;
-        ULONG_PTR CreatorBackTraceIndex;
-    };
-    KSPIN_LOCK SpinLock;
-} ERESOURCE, *PERESOURCE;
-
-#if !defined(_WIN64) && (defined(_NTDDK_) || defined(_NTIFS_) || defined(_NDIS_))
-#define LOOKASIDE_ALIGN
-#else
-#define LOOKASIDE_ALIGN /* FIXME: DECLSPEC_CACHEALIGN */
-#endif
-
-typedef struct _LOOKASIDE_LIST_EX *PLOOKASIDE_LIST_EX;
-
-typedef PVOID
-(DDKAPI *PALLOCATE_FUNCTION)(
-    IN POOL_TYPE PoolType,
-    IN SIZE_T NumberOfBytes,
-    IN ULONG Tag);
-
-typedef PVOID
-(DDKAPI *PALLOCATE_FUNCTION_EX)(
-    IN POOL_TYPE PoolType,
-    IN SIZE_T NumberOfBytes,
-    IN ULONG Tag,
-    IN OUT PLOOKASIDE_LIST_EX Lookaside);
-
-typedef VOID
-(DDKAPI *PFREE_FUNCTION)(
-    IN PVOID Buffer);
-
-typedef VOID
-(DDKAPI *PFREE_FUNCTION_EX)(
-    IN PVOID Buffer,
-    IN OUT PLOOKASIDE_LIST_EX Lookaside);
-
-typedef VOID
-(DDKAPI *PCALLBACK_FUNCTION)(
-  IN PVOID  CallbackContext,
-  IN PVOID  Argument1,
-  IN PVOID  Argument2);
-
-typedef struct LOOKASIDE_ALIGN _GENERAL_LOOKASIDE {
-    union {
-        SLIST_HEADER ListHead;
-        SINGLE_LIST_ENTRY SingleListHead;
-    } DUMMYUNIONNAME;
-    USHORT Depth;
-    USHORT MaximumDepth;
-    ULONG TotalAllocates;
-    union {
-        ULONG AllocateMisses;
-        ULONG AllocateHits;
-    } DUMMYUNIONNAME2;
-    ULONG TotalFrees;
-    union {
-        ULONG FreeMisses;
-        ULONG FreeHits;
-    } DUMMYUNIONNAME3;
-    POOL_TYPE Type;
-    ULONG Tag;
-    ULONG Size;
-    union {
-        PALLOCATE_FUNCTION_EX AllocateEx; 
-        PALLOCATE_FUNCTION Allocate;
-    } DUMMYUNIONNAME4;
-    union {
-        PFREE_FUNCTION_EX FreeEx;
-        PFREE_FUNCTION Free;
-    } DUMMYUNIONNAME5;
-    LIST_ENTRY ListEntry;
-    ULONG  LastTotalAllocates;
-    union {
-        ULONG  LastAllocateMisses;
-        ULONG  LastAllocateHits;
-    } DUMMYUNIONNAME6;
-    ULONG Future[2];
-} GENERAL_LOOKASIDE, *PGENERAL_LOOKASIDE;
-
-typedef struct _PAGED_LOOKASIDE_LIST {
-    GENERAL_LOOKASIDE L;
-#if !defined(_AMD64_) && !defined(_IA64_)
-    FAST_MUTEX Lock__ObsoleteButDoNotDelete;
-#endif
-} PAGED_LOOKASIDE_LIST, *PPAGED_LOOKASIDE_LIST;
-
-typedef struct LOOKASIDE_ALIGN _NPAGED_LOOKASIDE_LIST {
-    GENERAL_LOOKASIDE L;
-#if !defined(_AMD64_) && !defined(_IA64_)
-    KSPIN_LOCK Lock__ObsoleteButDoNotDelete;
-#endif
-} NPAGED_LOOKASIDE_LIST, *PNPAGED_LOOKASIDE_LIST;
-
-//typedef struct _LOOKASIDE_LIST_EX {
-//    GENERAL_LOOKASIDE_POOL L;
-//} LOOKASIDE_LIST_EX, *PLOOKASIDE_LIST_EX;
-
-typedef struct _EX_RUNDOWN_REF {
-    union {
-        volatile ULONG_PTR Count;
-        volatile PVOID Ptr;
-    };
-} EX_RUNDOWN_REF, *PEX_RUNDOWN_REF;
-
-typedef enum _WORK_QUEUE_TYPE {
-  CriticalWorkQueue,
-  DelayedWorkQueue,
-  HyperCriticalWorkQueue,
-  MaximumWorkQueue
-} WORK_QUEUE_TYPE;
-
-typedef VOID
-(DDKAPI *PWORKER_THREAD_ROUTINE)(
-  IN PVOID Parameter);
-
-typedef struct _WORK_QUEUE_ITEM {
-  LIST_ENTRY  List;
-  PWORKER_THREAD_ROUTINE  WorkerRoutine;
-  volatile PVOID  Parameter;
-} WORK_QUEUE_ITEM, *PWORK_QUEUE_ITEM;
-
-
-/******************************************************************************
- *                          Executive Functions                               *
- ******************************************************************************/
-
-#if defined(_X86_)
-#if defined(_NTHAL_)
-#define ExAcquireFastMutex ExiAcquireFastMutex
-#define ExReleaseFastMutex ExiReleaseFastMutex
-#define ExTryToAcquireFastMutex ExiTryToAcquireFastMutex
-#endif
-#define ExInterlockedAddUlong ExfInterlockedAddUlong
-#define ExInterlockedInsertHeadList ExfInterlockedInsertHeadList
-#define ExInterlockedInsertTailList ExfInterlockedInsertTailList
-#define ExInterlockedRemoveHeadList ExfInterlockedRemoveHeadList
-#define ExInterlockedPopEntryList ExfInterlockedPopEntryList
-#define ExInterlockedPushEntryList ExfInterlockedPushEntryList
-#endif
-
-#if defined(_WIN64)
-
-#if defined(_NTDRIVER_) || defined(_NTDDK_) || defined(_NTIFS_) || \
-    defined(_NTHAL_) || defined(_NTOSP_)
-NTKERNELAPI
-USHORT
-ExQueryDepthSList(IN PSLIST_HEADER ListHead);
-#else
-FORCEINLINE
-USHORT
-ExQueryDepthSList(IN PSLIST_HEADER ListHead)
-{
-    return (USHORT)(ListHead->Alignment & 0xffff);
-}
-#endif
-
-NTKERNELAPI
-PSLIST_ENTRY
-ExpInterlockedFlushSList(
-    PSLIST_HEADER ListHead);
-
-NTKERNELAPI
-PSLIST_ENTRY
-ExpInterlockedPopEntrySList(
-    PSLIST_HEADER ListHead);
-
-NTKERNELAPI
-PSLIST_ENTRY
-ExpInterlockedPushEntrySList(
-    PSLIST_HEADER ListHead,
-    PSLIST_ENTRY ListEntry);
-
-#define ExInterlockedFlushSList(Head) \
-    ExpInterlockedFlushSList(Head)
-#define ExInterlockedPopEntrySList(Head, Lock) \
-    ExpInterlockedPopEntrySList(Head)
-#define ExInterlockedPushEntrySList(Head, Entry, Lock) \
-    ExpInterlockedPushEntrySList(Head, Entry)
-
-#else // !defined(_WIN64)
-
-#define ExQueryDepthSList(listhead) (listhead)->Depth
-
-NTKERNELAPI
-PSINGLE_LIST_ENTRY
-FASTCALL
-ExInterlockedFlushSList(
-    IN PSLIST_HEADER ListHead);
-
-#if defined(_WIN2K_COMPAT_SLIST_USAGE) && defined(_X86_)
-NTKERNELAPI
-PSINGLE_LIST_ENTRY 
-FASTCALL
-ExInterlockedPopEntrySList(
-    IN PSLIST_HEADER ListHead,
-    IN PKSPIN_LOCK Lock);
-
-NTKERNELAPI
-PSINGLE_LIST_ENTRY 
-FASTCALL
-ExInterlockedPushEntrySList(
-    IN PSLIST_HEADER ListHead,
-    IN PSINGLE_LIST_ENTRY ListEntry,
-    IN PKSPIN_LOCK Lock);
-#else
-#define ExInterlockedPopEntrySList(_ListHead, _Lock) \
-    InterlockedPopEntrySList(_ListHead)
-#define ExInterlockedPushEntrySList(_ListHead, _ListEntry, _Lock) \
-    InterlockedPushEntrySList(_ListHead, _ListEntry)
-#endif // _WIN2K_COMPAT_SLIST_USAGE
-
-#endif // !defined(_WIN64)
-
-/* ERESOURCE_THREAD
- * ExGetCurrentResourceThread(
- *     VOID);
- */
-#define ExGetCurrentResourceThread() ((ERESOURCE_THREAD)PsGetCurrentThread())
-
-#define ExReleaseResource(R) (ExReleaseResourceLite(R))
-
-/* VOID
- * ExInitializeWorkItem(
- *     IN PWORK_QUEUE_ITEM Item,
- *     IN PWORKER_THREAD_ROUTINE Routine,
- *     IN PVOID Context)
- */
-#define ExInitializeWorkItem(Item, Routine, Context) \
-{ \
-  (Item)->WorkerRoutine = Routine; \
-  (Item)->Parameter = Context; \
-  (Item)->List.Flink = NULL; \
-}
-
-#if (NTDDI_VERSION >= NTDDI_WIN2K)
-
-NTKERNELAPI
-VOID
-FASTCALL
-ExAcquireFastMutex(
-    IN OUT PFAST_MUTEX FastMutex);
-
-NTKERNELAPI
-VOID
-FASTCALL
-ExReleaseFastMutex(
-    IN OUT PFAST_MUTEX FastMutex);
-
-NTKERNELAPI
-BOOLEAN
-FASTCALL
-ExTryToAcquireFastMutex(
-    IN OUT PFAST_MUTEX FastMutex);
-
-NTKERNELAPI
-VOID
-FASTCALL
-ExAcquireFastMutexUnsafe(
-    IN OUT PFAST_MUTEX FastMutex);
-
-NTKERNELAPI
-VOID
-FASTCALL
-ExReleaseFastMutexUnsafe(
-    IN OUT PFAST_MUTEX FastMutex);
-
-NTKERNELAPI
-BOOLEAN
-NTAPI
-ExAcquireResourceExclusiveLite(
-    IN PERESOURCE Resource,
-    IN BOOLEAN Wait);
-
-NTKERNELAPI
-BOOLEAN
-NTAPI
-ExAcquireResourceSharedLite(
-    IN PERESOURCE Resource,
-    IN BOOLEAN Wait);
-
-NTKERNELAPI
-BOOLEAN
-NTAPI
-ExAcquireSharedStarveExclusive(
-    IN PERESOURCE Resource,
-    IN BOOLEAN Wait);
-
-NTKERNELAPI
-BOOLEAN
-NTAPI
-ExAcquireSharedWaitForExclusive(
-    IN PERESOURCE Resource,
-    IN BOOLEAN Wait);
-
-NTKERNELAPI
-PVOID
-NTAPI
-ExAllocatePool(
-    IN POOL_TYPE PoolType,
-    IN SIZE_T NumberOfBytes);
-
-#ifdef POOL_TAGGING
-#define ExAllocatePool(p,n) ExAllocatePoolWithTag(p,n,' kdD')
-#endif /* POOL_TAGGING */
-
-NTKERNELAPI
-PVOID
-NTAPI
-ExAllocatePoolWithQuota(
-    IN POOL_TYPE PoolType,
-    IN SIZE_T NumberOfBytes);
-
-#ifdef POOL_TAGGING
-#define ExAllocatePoolWithQuota(p,n) ExAllocatePoolWithQuotaTag(p,n,' kdD')
-#endif /* POOL_TAGGING */
-
-NTKERNELAPI
-PVOID
-NTAPI
-ExAllocatePoolWithQuotaTag(
-  IN POOL_TYPE  PoolType,
-  IN SIZE_T  NumberOfBytes,
-  IN ULONG  Tag);
-
-#ifndef POOL_TAGGING
-#define ExAllocatePoolWithQuotaTag(a,b,c) ExAllocatePoolWithQuota(a,b)
-#endif /* POOL_TAGGING */
-
-NTKERNELAPI
-PVOID
-NTAPI
-ExAllocatePoolWithTag(
-    IN POOL_TYPE PoolType,
-    IN SIZE_T NumberOfBytes,
-    IN ULONG Tag);
-
-NTKERNELAPI
-PVOID
-NTAPI
-ExAllocatePoolWithTagPriority(
-    IN POOL_TYPE PoolType,
-    IN SIZE_T NumberOfBytes,
-    IN ULONG Tag,
-    IN EX_POOL_PRIORITY Priority);
-
-NTKERNELAPI
-VOID
-NTAPI
-ExConvertExclusiveToSharedLite(
-    IN PERESOURCE Resource);
-
-NTKERNELAPI
-NTSTATUS
-NTAPI
-ExCreateCallback(
-    OUT PCALLBACK_OBJECT *CallbackObject,
-    IN POBJECT_ATTRIBUTES ObjectAttributes,
-    IN BOOLEAN Create,
-    IN BOOLEAN AllowMultipleCallbacks);
-
-NTKERNELAPI
-VOID
-NTAPI
-ExDeleteNPagedLookasideList(
-    IN PNPAGED_LOOKASIDE_LIST Lookaside);
-
-NTKERNELAPI
-VOID
-NTAPI
-ExDeletePagedLookasideList(
-    IN PPAGED_LOOKASIDE_LIST Lookaside);
-
-NTKERNELAPI
-NTSTATUS
-NTAPI
-ExDeleteResourceLite(
-    IN PERESOURCE Resource);
-
-NTKERNELAPI
-VOID
-NTAPI
-ExFreePool(
-    IN PVOID P);
-
-#ifdef POOL_TAGGING
-#define ExFreePool(P) ExFreePoolWithTag(P, 0)
-#endif
-
-NTKERNELAPI
-VOID
-NTAPI
-ExFreePoolWithTag(
-    IN PVOID P,
-    IN ULONG Tag);
-
-NTKERNELAPI
-ULONG
-NTAPI
-ExGetExclusiveWaiterCount(
-    IN PERESOURCE Resource);
-
-NTKERNELAPI
-KPROCESSOR_MODE
-NTAPI
-ExGetPreviousMode(
-    VOID);
-
-NTKERNELAPI
-ULONG
-NTAPI
-ExGetSharedWaiterCount(
-    IN PERESOURCE Resource);
-
-NTKERNELAPI
-VOID
-NTAPI
-ExInitializeNPagedLookasideList(
-    IN PNPAGED_LOOKASIDE_LIST Lookaside,
-    IN PALLOCATE_FUNCTION Allocate OPTIONAL,
-    IN PFREE_FUNCTION Free OPTIONAL,
-    IN ULONG Flags,
-    IN SIZE_T Size,
-    IN ULONG Tag,
-    IN USHORT Depth);
-
-NTKERNELAPI
-VOID
-NTAPI
-ExInitializePagedLookasideList(
-    IN PPAGED_LOOKASIDE_LIST Lookaside,
-    IN PALLOCATE_FUNCTION Allocate OPTIONAL,
-    IN PFREE_FUNCTION Free OPTIONAL,
-    IN ULONG Flags,
-    IN SIZE_T Size,
-    IN ULONG Tag,
-    IN USHORT Depth);
-
-NTKERNELAPI
-NTSTATUS
-NTAPI
-ExInitializeResourceLite(
-    IN PERESOURCE Resource);
-
-NTKERNELAPI
-LARGE_INTEGER
-NTAPI
-ExInterlockedAddLargeInteger(
-    IN PLARGE_INTEGER Addend,
-    IN LARGE_INTEGER Increment,
-    IN PKSPIN_LOCK Lock);
-
-#if defined(_WIN64)
-#define ExInterlockedAddLargeStatistic(Addend, Increment) \
-    (VOID)InterlockedAdd64(&(Addend)->QuadPart, Increment)
-#else
-#define ExInterlockedAddLargeStatistic(Addend, Increment) \
-    _InterlockedAddLargeStatistic((PLONGLONG)&(Addend)->QuadPart, Increment)
-#endif
-
-NTKERNELAPI
-ULONG
-FASTCALL
-ExInterlockedAddUlong(
-    IN PULONG Addend,
-    IN ULONG Increment,
-    PKSPIN_LOCK Lock);
-
-#if defined(_AMD64_) || defined(_IA64_)
-#define ExInterlockedCompareExchange64(Destination, Exchange, Comperand, Lock) \
-    InterlockedCompareExchange64(Destination, *(Exchange), *(Comperand))
-#elif defined(_X86_)
-NTKERNELAPI
-LONGLONG
-FASTCALL
-ExfInterlockedCompareExchange64(
-    IN OUT LONGLONG volatile *Destination,
-    IN PLONGLONG Exchange,
-    IN PLONGLONG Comperand);
-#define ExInterlockedCompareExchange64(Destination, Exchange, Comperand, Lock) \
-    ExfInterlockedCompareExchange64(Destination, Exchange, Comperand)
-#else
-NTKERNELAPI
-LONGLONG
-FASTCALL
-ExInterlockedCompareExchange64(
-    IN OUT LONGLONG volatile *Destination,
-    IN PLONGLONG Exchange,
-    IN PLONGLONG Comparand,
-    IN PKSPIN_LOCK Lock);
-#endif
-
-NTKERNELAPI
-PLIST_ENTRY
-FASTCALL
-ExInterlockedInsertHeadList(
-    IN PLIST_ENTRY ListHead,
-    IN PLIST_ENTRY ListEntry,
-    IN PKSPIN_LOCK Lock);
-
-NTKERNELAPI
-PLIST_ENTRY
-FASTCALL
-ExInterlockedInsertTailList(
-    IN PLIST_ENTRY ListHead,
-    IN PLIST_ENTRY ListEntry,
-    IN PKSPIN_LOCK Lock);
-
-NTKERNELAPI
-PSINGLE_LIST_ENTRY
-FASTCALL
-ExInterlockedPopEntryList(
-    IN PSINGLE_LIST_ENTRY ListHead,
-    IN PKSPIN_LOCK Lock);
-
-NTKERNELAPI
-PSINGLE_LIST_ENTRY
-FASTCALL
-ExInterlockedPushEntryList(
-    IN PSINGLE_LIST_ENTRY ListHead,
-    IN PSINGLE_LIST_ENTRY ListEntry,
-    IN PKSPIN_LOCK Lock);
-
-NTKERNELAPI
-PLIST_ENTRY
-FASTCALL
-ExInterlockedRemoveHeadList(
-    IN PLIST_ENTRY ListHead,
-    IN PKSPIN_LOCK Lock);
-
-NTKERNELAPI
-BOOLEAN
-NTAPI
-ExIsProcessorFeaturePresent(
-    IN ULONG ProcessorFeature);
-
-NTKERNELAPI
-BOOLEAN
-NTAPI
-ExIsResourceAcquiredExclusiveLite(
-    IN PERESOURCE Resource);
-
-NTKERNELAPI
-ULONG
-NTAPI
-ExIsResourceAcquiredSharedLite(
-    IN PERESOURCE Resource);
-
-#define ExIsResourceAcquiredLite ExIsResourceAcquiredSharedLite
-
-NTKERNELAPI
-VOID
-NTAPI
-ExLocalTimeToSystemTime(
-    IN PLARGE_INTEGER LocalTime,
-    OUT PLARGE_INTEGER SystemTime);
-
-NTKERNELAPI
-VOID
-NTAPI
-ExNotifyCallback(
-    IN PCALLBACK_OBJECT CallbackObject,
-    IN PVOID Argument1,
-    IN PVOID Argument2);
-
-NTKERNELAPI
-VOID
-NTAPI
-ExQueueWorkItem(
-    IN PWORK_QUEUE_ITEM WorkItem,
-    IN WORK_QUEUE_TYPE QueueType);
-
-NTKERNELAPI
-DECLSPEC_NORETURN
-VOID
-NTAPI
-ExRaiseStatus(
-    IN NTSTATUS Status);
-
-NTKERNELAPI
-PVOID
-NTAPI
-ExRegisterCallback(
-    IN PCALLBACK_OBJECT CallbackObject,
-    IN PCALLBACK_FUNCTION CallbackFunction,
-    IN PVOID CallbackContext);
-
-NTKERNELAPI
-NTSTATUS
-NTAPI
-ExReinitializeResourceLite(
-    IN PERESOURCE Resource);
-
-NTKERNELAPI
-VOID
-NTAPI
-ExReleaseResourceForThreadLite(
-    IN PERESOURCE Resource,
-    IN ERESOURCE_THREAD ResourceThreadId);
-
-NTKERNELAPI
-VOID
-FASTCALL
-ExReleaseResourceLite(
-    IN PERESOURCE Resource);
-
-NTKERNELAPI
-VOID
-NTAPI
-ExSetResourceOwnerPointer(
-    IN PERESOURCE Resource,
-    IN PVOID OwnerPointer);
-
-NTKERNELAPI
-ULONG
-NTAPI
-ExSetTimerResolution(
-    IN ULONG DesiredTime,
-    IN BOOLEAN SetResolution);
-
-NTKERNELAPI
-VOID
-NTAPI
-ExSystemTimeToLocalTime(
-    IN PLARGE_INTEGER SystemTime,
-    OUT PLARGE_INTEGER LocalTime);
-
-NTKERNELAPI
-VOID
-NTAPI
-ExUnregisterCallback(
-    IN PVOID CbRegistration);
-
-
-#endif // (NTDDI_VERSION >= NTDDI_WIN2K)
-
-#if (NTDDI_VERSION >= NTDDI_WINXP)
-NTKERNELAPI
-BOOLEAN
-FASTCALL
-ExAcquireRundownProtection(
-    IN OUT PEX_RUNDOWN_REF RunRef);
-
-NTKERNELAPI
-VOID
-FASTCALL
-ExInitializeRundownProtection(
-    OUT PEX_RUNDOWN_REF RunRef);
-
-NTKERNELAPI
-VOID
-FASTCALL
-ExReInitializeRundownProtection(
-    OUT PEX_RUNDOWN_REF RunRef);
-
-NTKERNELAPI
-VOID
-FASTCALL
-ExReleaseRundownProtection(
-    IN OUT PEX_RUNDOWN_REF RunRef);
-
-NTKERNELAPI
-VOID
-FASTCALL
-ExRundownCompleted(
-    OUT PEX_RUNDOWN_REF RunRef);
-
-NTKERNELAPI
-BOOLEAN
-NTAPI
-ExVerifySuite(
-    IN SUITE_TYPE SuiteType);
-
-NTKERNELAPI
-VOID
-FASTCALL
-ExWaitForRundownProtectionRelease(
-    IN OUT PEX_RUNDOWN_REF RunRef);
-
-#endif // (NTDDI_VERSION >= NTDDI_WINXP)
-
-#if (NTDDI_VERSION >= NTDDI_WINXPSP2)
-NTKERNELAPI
-BOOLEAN
-FASTCALL
-ExAcquireRundownProtectionEx(
-    IN OUT PEX_RUNDOWN_REF RunRef,
-    IN ULONG Count);
-
-NTKERNELAPI
-VOID
-FASTCALL
-ExReleaseRundownProtectionEx(
-    IN OUT PEX_RUNDOWN_REF RunRef,
-    IN ULONG Count);
-#endif // (NTDDI_VERSION >= NTDDI_WINXPSP2)
-
-#if (NTDDI_VERSION >= NTDDI_WS03)
-
-#endif // (NTDDI_VERSION >= NTDDI_WS03)
-
-#if (NTDDI_VERSION >= NTDDI_WS03SP1)
-NTKERNELAPI
-PEX_RUNDOWN_REF_CACHE_AWARE
-ExAllocateCacheAwareRundownProtection(
-    IN POOL_TYPE PoolType,
-    IN ULONG PoolTag);
-
-NTKERNELAPI
-SIZE_T
-ExSizeOfRundownProtectionCacheAware(VOID);
-
-#endif // (NTDDI_VERSION >= NTDDI_WS03SP1)
-
-#if (NTDDI_VERSION >= NTDDI_VISTA)
-NTKERNELAPI
-NTSTATUS
-ExInitializeLookasideListEx(
-    OUT PLOOKASIDE_LIST_EX Lookaside,
-    IN PALLOCATE_FUNCTION_EX Allocate OPTIONAL,
-    IN PFREE_FUNCTION_EX Free OPTIONAL,
-    IN POOL_TYPE PoolType,
-    IN ULONG Flags,
-    IN SIZE_T Size,
-    IN ULONG Tag,
-    IN USHORT Depth);
-#endif
-
-
-#if !defined(MIDL_PASS)
-
-static __inline PVOID
-ExAllocateFromNPagedLookasideList(
-    IN PNPAGED_LOOKASIDE_LIST Lookaside)
-{
-    PVOID Entry;
-
-    Lookaside->L.TotalAllocates++;
-    Entry = InterlockedPopEntrySList(&Lookaside->L.ListHead);
-    if (Entry == NULL) {
-        Lookaside->L.AllocateMisses++;
-        Entry = (Lookaside->L.Allocate)(Lookaside->L.Type,
-                                        Lookaside->L.Size,
-                                        Lookaside->L.Tag);
-    }
-    return Entry;
-}
-
-static __inline PVOID
-ExAllocateFromPagedLookasideList(
-    IN PPAGED_LOOKASIDE_LIST Lookaside)
-{
-    PVOID Entry;
-
-    Lookaside->L.TotalAllocates++;
-    Entry = InterlockedPopEntrySList(&Lookaside->L.ListHead);
-    if (Entry == NULL) {
-        Lookaside->L.AllocateMisses++;
-        Entry = (Lookaside->L.Allocate)(Lookaside->L.Type,
-                                        Lookaside->L.Size,
-                                        Lookaside->L.Tag);
-    }
-    return Entry;
-}
-
-static __inline VOID
-ExFreeToNPagedLookasideList(
-    IN PNPAGED_LOOKASIDE_LIST Lookaside,
-    IN PVOID  Entry)
-{
-    Lookaside->L.TotalFrees++;
-    if (ExQueryDepthSList(&Lookaside->L.ListHead) >= Lookaside->L.Depth) {
-        Lookaside->L.FreeMisses++;
-        (Lookaside->L.Free)(Entry);
-    } else {
-        InterlockedPushEntrySList(&Lookaside->L.ListHead, (PSLIST_ENTRY)Entry);
-    }
-}
-
-static __inline VOID
-ExFreeToPagedLookasideList(
-    IN PPAGED_LOOKASIDE_LIST Lookaside,
-    IN PVOID  Entry)
-{
-    Lookaside->L.TotalFrees++;
-    if (ExQueryDepthSList(&Lookaside->L.ListHead) >= Lookaside->L.Depth) {
-        Lookaside->L.FreeMisses++;
-        (Lookaside->L.Free)(Entry);
-    } else {
-        InterlockedPushEntrySList(&Lookaside->L.ListHead, (PSLIST_ENTRY)Entry);
-    }
-}
-
-
-#endif // !defined(MIDL_PASS)
-
-
-#ifdef __cplusplus
-}
->>>>>>> 6c4ccad5
-#endif
-
-#endif // _WDMDDK_
+#ifndef _WDMDDK_
+#define _WDMDDK_
+
+//
+// Dependencies
+//
+#define NT_INCLUDED
+#include <excpt.h>
+#include <ntdef.h>
+#include <ntstatus.h>
+
+#ifndef GUID_DEFINED
+#include <guiddef.h>
+#endif /* GUID_DEFINED */
+
+#ifdef __GNUC__
+#include "intrin.h"
+#endif
+
+#ifdef __cplusplus
+extern "C" {
+#endif
+
+#ifdef _NTOSKRNL_
+/* HACKHACKHACK!!! We shouldn't include this header from ntoskrnl! */
+#define NTKERNELAPI
+#else
+#define NTKERNELAPI DECLSPEC_IMPORT
+#endif
+
+/* Simple types */
+typedef UCHAR KPROCESSOR_MODE;
+typedef LONG KPRIORITY;
+typedef PVOID PSECURITY_DESCRIPTOR;
+typedef ULONG SECURITY_INFORMATION, *PSECURITY_INFORMATION;
+
+/* Structures not exposed to drivers */
+typedef struct _OBJECT_TYPE *POBJECT_TYPE;
+typedef struct _HAL_DISPATCH_TABLE *PHAL_DISPATCH_TABLE;
+typedef struct _HAL_PRIVATE_DISPATCH_TABLE *PHAL_PRIVATE_DISPATCH_TABLE;
+typedef struct _DEVICE_HANDLER_OBJECT *PDEVICE_HANDLER_OBJECT;
+typedef struct _BUS_HANDLER *PBUS_HANDLER;
+
+typedef struct _ADAPTER_OBJECT *PADAPTER_OBJECT; 
+typedef struct _CALLBACK_OBJECT *PCALLBACK_OBJECT;
+typedef struct _ETHREAD *PETHREAD;
+typedef struct _EPROCESS *PEPROCESS;
+typedef struct _IO_TIMER *PIO_TIMER;
+typedef struct _KINTERRUPT *PKINTERRUPT;
+typedef struct _KPROCESS *PKPROCESS;
+typedef struct _KTHREAD *PKTHREAD, *PRKTHREAD;
+
+
+typedef struct _CONTEXT *PCONTEXT;
+
+//
+// Resource list definitions
+//
+typedef int CM_RESOURCE_TYPE;
+
+#define CmResourceTypeNull              0
+#define CmResourceTypePort              1
+#define CmResourceTypeInterrupt         2
+#define CmResourceTypeMemory            3
+#define CmResourceTypeDma               4
+#define CmResourceTypeDeviceSpecific    5
+#define CmResourceTypeBusNumber         6
+#define CmResourceTypeNonArbitrated	  128
+#define CmResourceTypeConfigData	  128
+#define CmResourceTypeDevicePrivate	  129
+#define CmResourceTypePcCardConfig	  130
+#define CmResourceTypeMfCardConfig	  131
+
+
+
+//
+// Global debug flag
+//
+extern ULONG NtGlobalFlag;
+
+
+
+//
+// Section map options
+//
+typedef enum _SECTION_INHERIT {
+    ViewShare = 1,
+    ViewUnmap = 2
+} SECTION_INHERIT;
+
+//
+// Section access rights
+//
+#define SECTION_QUERY                0x0001
+#define SECTION_MAP_WRITE            0x0002
+#define SECTION_MAP_READ             0x0004
+#define SECTION_MAP_EXECUTE          0x0008
+#define SECTION_EXTEND_SIZE          0x0010
+#define SECTION_MAP_EXECUTE_EXPLICIT 0x0020
+
+#define SECTION_ALL_ACCESS (STANDARD_RIGHTS_REQUIRED|SECTION_QUERY|\
+                            SECTION_MAP_WRITE |      \
+                            SECTION_MAP_READ |       \
+                            SECTION_MAP_EXECUTE |    \
+                            SECTION_EXTEND_SIZE)
+
+#define SESSION_QUERY_ACCESS  0x0001
+#define SESSION_MODIFY_ACCESS 0x0002
+
+#define SESSION_ALL_ACCESS (STANDARD_RIGHTS_REQUIRED |  \
+                            SESSION_QUERY_ACCESS |             \
+                            SESSION_MODIFY_ACCESS)
+
+
+
+#define SEGMENT_ALL_ACCESS SECTION_ALL_ACCESS
+
+#define PAGE_NOACCESS          0x01
+#define PAGE_READONLY          0x02
+#define PAGE_READWRITE         0x04
+#define PAGE_WRITECOPY         0x08
+#define PAGE_EXECUTE           0x10
+#define PAGE_EXECUTE_READ      0x20
+#define PAGE_EXECUTE_READWRITE 0x40
+#define PAGE_EXECUTE_WRITECOPY 0x80
+#define PAGE_GUARD            0x100
+#define PAGE_NOCACHE          0x200
+#define PAGE_WRITECOMBINE     0x400
+
+#define MEM_COMMIT           0x1000
+#define MEM_RESERVE          0x2000
+#define MEM_DECOMMIT         0x4000
+#define MEM_RELEASE          0x8000
+#define MEM_FREE            0x10000
+#define MEM_PRIVATE         0x20000
+#define MEM_MAPPED          0x40000
+#define MEM_RESET           0x80000
+#define MEM_TOP_DOWN       0x100000
+#define MEM_LARGE_PAGES  0x20000000
+#define MEM_4MB_PAGES    0x80000000
+
+#define SEC_RESERVE       0x4000000     
+#define SEC_LARGE_PAGES  0x80000000
+
+#define PROCESS_DUP_HANDLE                 (0x0040)
+
+#if (NTDDI_VERSION >= NTDDI_VISTA)
+#define PROCESS_ALL_ACCESS        (STANDARD_RIGHTS_REQUIRED | SYNCHRONIZE | \
+                                   0xFFFF)
+#else
+#define PROCESS_ALL_ACCESS        (STANDARD_RIGHTS_REQUIRED | SYNCHRONIZE | \
+                                   0xFFF)
+#endif
+
+
+
+//
+// Processor features
+//
+#define PF_FLOATING_POINT_PRECISION_ERRATA  0   
+#define PF_FLOATING_POINT_EMULATED          1   
+#define PF_COMPARE_EXCHANGE_DOUBLE          2   
+#define PF_MMX_INSTRUCTIONS_AVAILABLE       3   
+#define PF_PPC_MOVEMEM_64BIT_OK             4   
+#define PF_ALPHA_BYTE_INSTRUCTIONS          5   
+#define PF_XMMI_INSTRUCTIONS_AVAILABLE      6   
+#define PF_3DNOW_INSTRUCTIONS_AVAILABLE     7   
+#define PF_RDTSC_INSTRUCTION_AVAILABLE      8   
+#define PF_PAE_ENABLED                      9   
+#define PF_XMMI64_INSTRUCTIONS_AVAILABLE   10   
+#define PF_SSE_DAZ_MODE_AVAILABLE          11   
+#define PF_NX_ENABLED                      12   
+#define PF_SSE3_INSTRUCTIONS_AVAILABLE     13   
+#define PF_COMPARE_EXCHANGE128             14   
+#define PF_COMPARE64_EXCHANGE128           15   
+#define PF_CHANNELS_ENABLED                16   
+
+
+
+//
+// Intrinsics (note: taken from our winnt.h)
+// FIXME: 64-bit
+//
+#if defined(__GNUC__)
+
+static __inline__ BOOLEAN
+InterlockedBitTestAndSet(IN LONG volatile *Base,
+                         IN LONG Bit)
+{
+#if defined(_M_IX86)
+	LONG OldBit;
+	__asm__ __volatile__("lock "
+	                     "btsl %2,%1\n\t"
+	                     "sbbl %0,%0\n\t"
+	                     :"=r" (OldBit),"+m" (*Base)
+	                     :"Ir" (Bit)
+	                     : "memory");
+	return OldBit;
+#else
+	return (_InterlockedOr(Base, 1 << Bit) >> Bit) & 1;
+#endif
+}
+
+static __inline__ BOOLEAN
+InterlockedBitTestAndReset(IN LONG volatile *Base,
+                           IN LONG Bit)
+{
+#if defined(_M_IX86)
+	LONG OldBit;
+	__asm__ __volatile__("lock "
+	                     "btrl %2,%1\n\t"
+	                     "sbbl %0,%0\n\t"
+	                     :"=r" (OldBit),"+m" (*Base)
+	                     :"Ir" (Bit)
+	                     : "memory");
+	return OldBit;
+#else
+	return (_InterlockedAnd(Base, ~(1 << Bit)) >> Bit) & 1;
+#endif
+}
+
+#endif
+
+#define BitScanForward _BitScanForward
+#define BitScanReverse _BitScanReverse
+
+#define BitTest _bittest
+#define BitTestAndComplement _bittestandcomplement
+#define BitTestAndSet _bittestandset
+#define BitTestAndReset _bittestandreset
+#define InterlockedBitTestAndSet _interlockedbittestandset
+#define InterlockedBitTestAndReset _interlockedbittestandreset
+
+
+/** INTERLOCKED FUNCTIONS *****************************************************/
+
+#if !defined(__INTERLOCKED_DECLARED)
+#define __INTERLOCKED_DECLARED
+
+#if defined (_X86_)
+#if defined(NO_INTERLOCKED_INTRINSICS)
+NTKERNELAPI
+LONG
+FASTCALL
+InterlockedIncrement(
+  IN OUT LONG volatile *Addend);
+
+NTKERNELAPI
+LONG
+FASTCALL
+InterlockedDecrement(
+  IN OUT LONG volatile *Addend);
+
+NTKERNELAPI
+LONG
+FASTCALL
+InterlockedCompareExchange(
+  IN OUT LONG volatile *Destination,
+  IN LONG  Exchange,
+  IN LONG  Comparand);
+
+NTKERNELAPI
+LONG
+FASTCALL
+InterlockedExchange(
+  IN OUT LONG volatile *Destination,
+  IN LONG Value);
+
+NTKERNELAPI
+LONG
+FASTCALL
+InterlockedExchangeAdd(
+  IN OUT LONG volatile *Addend,
+  IN LONG  Value);
+
+#else // !defined(NO_INTERLOCKED_INTRINSICS)
+
+#define InterlockedExchange _InterlockedExchange
+#define InterlockedIncrement _InterlockedIncrement
+#define InterlockedDecrement _InterlockedDecrement
+#define InterlockedExchangeAdd _InterlockedExchangeAdd
+#define InterlockedCompareExchange _InterlockedCompareExchange
+#define InterlockedOr _InterlockedOr
+#define InterlockedAnd _InterlockedAnd
+#define InterlockedXor _InterlockedXor
+
+#endif // !defined(NO_INTERLOCKED_INTRINSICS)
+
+#endif // defined (_X86_)
+
+#if !defined (_WIN64)
+/*
+ * PVOID
+ * InterlockedExchangePointer(
+ *   IN OUT PVOID VOLATILE  *Target,
+ *   IN PVOID  Value)
+ */
+#define InterlockedExchangePointer(Target, Value) \
+  ((PVOID) InterlockedExchange((PLONG) Target, (LONG) Value))
+
+/*
+ * PVOID
+ * InterlockedCompareExchangePointer(
+ *   IN OUT PVOID  *Destination,
+ *   IN PVOID  Exchange,
+ *   IN PVOID  Comparand)
+ */
+#define InterlockedCompareExchangePointer(Destination, Exchange, Comparand) \
+  ((PVOID) InterlockedCompareExchange((PLONG) Destination, (LONG) Exchange, (LONG) Comparand))
+
+#define InterlockedExchangeAddSizeT(a, b) InterlockedExchangeAdd((LONG *)a, b)
+#define InterlockedIncrementSizeT(a) InterlockedIncrement((LONG *)a)
+#define InterlockedDecrementSizeT(a) InterlockedDecrement((LONG *)a)
+
+#endif // !defined (_WIN64)
+
+#if defined (_M_AMD64)
+
+#define InterlockedExchangeAddSizeT(a, b) InterlockedExchangeAdd64((LONGLONG *)a, (LONGLONG)b)
+#define InterlockedIncrementSizeT(a) InterlockedIncrement64((LONGLONG *)a)
+#define InterlockedDecrementSizeT(a) InterlockedDecrement64((LONGLONG *)a)
+#define InterlockedAnd _InterlockedAnd
+#define InterlockedOr _InterlockedOr
+#define InterlockedXor _InterlockedXor
+#define InterlockedIncrement _InterlockedIncrement
+#define InterlockedDecrement _InterlockedDecrement
+#define InterlockedAdd _InterlockedAdd
+#define InterlockedExchange _InterlockedExchange
+#define InterlockedExchangeAdd _InterlockedExchangeAdd
+#define InterlockedCompareExchange _InterlockedCompareExchange
+#define InterlockedAnd64 _InterlockedAnd64
+#define InterlockedOr64 _InterlockedOr64
+#define InterlockedXor64 _InterlockedXor64
+#define InterlockedIncrement64 _InterlockedIncrement64
+#define InterlockedDecrement64 _InterlockedDecrement64
+#define InterlockedAdd64 _InterlockedAdd64
+#define InterlockedExchange64 _InterlockedExchange64
+#define InterlockedExchangeAdd64 _InterlockedExchangeAdd64
+#define InterlockedCompareExchange64 _InterlockedCompareExchange64
+#define InterlockedCompareExchangePointer _InterlockedCompareExchangePointer
+#define InterlockedExchangePointer _InterlockedExchangePointer
+#define InterlockedBitTestAndSet64 _interlockedbittestandset64
+#define InterlockedBitTestAndReset64 _interlockedbittestandreset64
+
+#endif // _M_AMD64
+
+#if defined(_M_AMD64) && !defined(RC_INVOKED) && !defined(MIDL_PASS)
+//#if !defined(_X86AMD64_) // FIXME: what's _X86AMD64_ used for?
+FORCEINLINE
+LONG64
+InterlockedAdd64(
+    IN OUT LONG64 volatile *Addend,
+    IN LONG64 Value)
+{
+    return InterlockedExchangeAdd64(Addend, Value) + Value;
+}
+//#endif
+#define BitScanForward _BitScanForward
+#define BitScanReverse _BitScanReverse
+#endif
+
+#ifdef _M_AMD64
+#define InterlockedBitTestAndSet64 _interlockedbittestandset64
+#define InterlockedBitTestAndReset64 _interlockedbittestandreset64
+#endif
+
+#endif /* !__INTERLOCKED_DECLARED */
+
+#if defined(_M_IX86)
+#define YieldProcessor _mm_pause
+#elif defined (_M_AMD64)
+#define YieldProcessor _mm_pause
+#elif defined(_M_PPC)
+#define YieldProcessor() __asm__ __volatile__("nop");
+#elif defined(_M_MIPS)
+#define YieldProcessor() __asm__ __volatile__("nop");
+#elif defined(_M_ARM)
+#define YieldProcessor()
+#else
+#error Unknown architecture
+#endif
+
+
+
+//
+// Slist Header
+//
+#ifndef _SLIST_HEADER_
+#define _SLIST_HEADER_
+
+#define SLIST_ENTRY SINGLE_LIST_ENTRY
+#define _SLIST_ENTRY _SINGLE_LIST_ENTRY
+#define PSLIST_ENTRY PSINGLE_LIST_ENTRY
+
+#if defined(_WIN64)
+typedef union _SLIST_HEADER {
+    struct {
+        ULONGLONG Alignment;
+        ULONGLONG Region;
+    } DUMMYSTRUCTNAME;
+    struct {
+        ULONGLONG Depth:16;
+        ULONGLONG Sequence:9;
+        ULONGLONG NextEntry:39;
+        ULONGLONG HeaderType:1;
+        ULONGLONG Init:1;
+        ULONGLONG Reserved:59;
+        ULONGLONG Region:3;
+    } Header8;
+        ULONGLONG Depth:16;
+        ULONGLONG Sequence:48;
+        ULONGLONG HeaderType:1;
+        ULONGLONG Init:1;
+        ULONGLONG Reserved:2;
+        ULONGLONG NextEntry:60;
+    struct {
+    } Header16;
+} SLIST_HEADER, *PSLIST_HEADER;
+#else
+typedef union _SLIST_HEADER {
+    ULONGLONG Alignment;
+    struct {
+        SLIST_ENTRY Next;
+        USHORT Depth;
+        USHORT Sequence;
+    } DUMMYSTRUCTNAME;
+} SLIST_HEADER, *PSLIST_HEADER;
+#endif
+
+#endif /* _SLIST_HEADER_ */
+
+
+
+//
+// Power States/Levels
+//
+typedef enum _SYSTEM_POWER_STATE {
+    PowerSystemUnspecified,
+    PowerSystemWorking,
+    PowerSystemSleeping1,
+    PowerSystemSleeping2,
+    PowerSystemSleeping3,
+    PowerSystemHibernate,
+    PowerSystemShutdown,
+    PowerSystemMaximum
+} SYSTEM_POWER_STATE, *PSYSTEM_POWER_STATE;
+
+#define POWER_SYSTEM_MAXIMUM PowerSystemMaximum
+
+typedef enum _POWER_INFORMATION_LEVEL {
+    SystemPowerPolicyAc,
+    SystemPowerPolicyDc,
+    VerifySystemPolicyAc,
+    VerifySystemPolicyDc,
+    SystemPowerCapabilities,
+    SystemBatteryState,
+    SystemPowerStateHandler,
+    ProcessorStateHandler,
+    SystemPowerPolicyCurrent,
+    AdministratorPowerPolicy,
+    SystemReserveHiberFile,
+    ProcessorInformation,
+    SystemPowerInformation,
+    ProcessorStateHandler2,
+    LastWakeTime,
+    LastSleepTime,
+    SystemExecutionState,
+    SystemPowerStateNotifyHandler,
+    ProcessorPowerPolicyAc,
+    ProcessorPowerPolicyDc,
+    VerifyProcessorPowerPolicyAc,
+    VerifyProcessorPowerPolicyDc,
+    ProcessorPowerPolicyCurrent
+} POWER_INFORMATION_LEVEL;
+
+typedef enum {
+    PowerActionNone,
+    PowerActionReserved,
+    PowerActionSleep,
+    PowerActionHibernate,
+    PowerActionShutdown,
+    PowerActionShutdownReset,
+    PowerActionShutdownOff,
+    PowerActionWarmEject
+} POWER_ACTION, *PPOWER_ACTION;
+
+typedef enum _DEVICE_POWER_STATE {
+    PowerDeviceUnspecified,
+    PowerDeviceD0,
+    PowerDeviceD1,
+    PowerDeviceD2,
+    PowerDeviceD3,
+    PowerDeviceMaximum
+} DEVICE_POWER_STATE, *PDEVICE_POWER_STATE;
+
+#define ES_SYSTEM_REQUIRED                0x00000001
+#define ES_DISPLAY_REQUIRED               0x00000002
+#define ES_USER_PRESENT                   0x00000004
+#define ES_CONTINUOUS                     0x80000000
+
+typedef ULONG EXECUTION_STATE;
+
+typedef enum {
+    LT_DONT_CARE,
+    LT_LOWEST_LATENCY
+} LATENCY_TIME;
+
+
+
+//
+// Access/Security Stuff
+//
+typedef ULONG ACCESS_MASK, *PACCESS_MASK;
+typedef PVOID PACCESS_TOKEN;
+
+#define DELETE                           0x00010000L
+#define READ_CONTROL                     0x00020000L
+#define WRITE_DAC                        0x00040000L
+#define WRITE_OWNER                      0x00080000L
+#define SYNCHRONIZE                      0x00100000L
+#define STANDARD_RIGHTS_REQUIRED         0x000F0000L
+#define STANDARD_RIGHTS_READ             READ_CONTROL
+#define STANDARD_RIGHTS_WRITE            READ_CONTROL
+#define STANDARD_RIGHTS_EXECUTE          READ_CONTROL
+#define STANDARD_RIGHTS_ALL              0x001F0000L
+#define SPECIFIC_RIGHTS_ALL              0x0000FFFFL
+#define ACCESS_SYSTEM_SECURITY           0x01000000L
+#define MAXIMUM_ALLOWED                  0x02000000L
+#define GENERIC_READ                     0x80000000L
+#define GENERIC_WRITE                    0x40000000L
+#define GENERIC_EXECUTE                  0x20000000L
+#define GENERIC_ALL                      0x10000000L
+
+typedef struct _GENERIC_MAPPING {
+    ACCESS_MASK GenericRead;
+    ACCESS_MASK GenericWrite;
+    ACCESS_MASK GenericExecute;
+    ACCESS_MASK GenericAll;
+} GENERIC_MAPPING, *PGENERIC_MAPPING;
+
+#define ACL_REVISION                      2
+#define ACL_REVISION_DS                   4
+
+#define ACL_REVISION1                     1
+#define ACL_REVISION2                     2
+#define ACL_REVISION3                     3
+#define ACL_REVISION4                     4
+#define MIN_ACL_REVISION                  ACL_REVISION2
+#define MAX_ACL_REVISION                  ACL_REVISION4
+
+typedef struct _ACL {
+    UCHAR AclRevision;
+    UCHAR Sbz1;
+    USHORT AclSize;
+    USHORT AceCount;
+    USHORT Sbz2;
+} ACL, *PACL;
+
+
+
+//
+// Current security descriptor revision value
+//
+#define SECURITY_DESCRIPTOR_REVISION     (1)
+#define SECURITY_DESCRIPTOR_REVISION1    (1)
+
+//
+// Privilege attributes
+//
+#define SE_PRIVILEGE_ENABLED_BY_DEFAULT (0x00000001L)
+#define SE_PRIVILEGE_ENABLED            (0x00000002L)
+#define SE_PRIVILEGE_REMOVED            (0X00000004L)
+#define SE_PRIVILEGE_USED_FOR_ACCESS    (0x80000000L)
+
+#define SE_PRIVILEGE_VALID_ATTRIBUTES   (SE_PRIVILEGE_ENABLED_BY_DEFAULT | \
+                                         SE_PRIVILEGE_ENABLED            | \
+                                         SE_PRIVILEGE_REMOVED            | \
+                                         SE_PRIVILEGE_USED_FOR_ACCESS)
+
+#include <pshpack4.h>
+typedef struct _LUID_AND_ATTRIBUTES {
+    LUID Luid;
+    ULONG Attributes;
+} LUID_AND_ATTRIBUTES, *PLUID_AND_ATTRIBUTES;
+#include <poppack.h>
+typedef LUID_AND_ATTRIBUTES LUID_AND_ATTRIBUTES_ARRAY[ANYSIZE_ARRAY];
+typedef LUID_AND_ATTRIBUTES_ARRAY *PLUID_AND_ATTRIBUTES_ARRAY;
+
+
+
+//
+// Privilege sets
+//
+#define PRIVILEGE_SET_ALL_NECESSARY (1)
+
+typedef struct _PRIVILEGE_SET {
+    ULONG PrivilegeCount;
+    ULONG Control;
+    LUID_AND_ATTRIBUTES Privilege[ANYSIZE_ARRAY];
+} PRIVILEGE_SET,*PPRIVILEGE_SET;
+
+typedef enum _SECURITY_IMPERSONATION_LEVEL {
+    SecurityAnonymous,
+    SecurityIdentification,
+    SecurityImpersonation,
+    SecurityDelegation
+} SECURITY_IMPERSONATION_LEVEL, * PSECURITY_IMPERSONATION_LEVEL;
+
+#define SECURITY_MAX_IMPERSONATION_LEVEL SecurityDelegation
+#define SECURITY_MIN_IMPERSONATION_LEVEL SecurityAnonymous
+#define DEFAULT_IMPERSONATION_LEVEL SecurityImpersonation
+#define VALID_IMPERSONATION_LEVEL(Level) (((Level) >= SECURITY_MIN_IMPERSONATION_LEVEL) && ((Level) <= SECURITY_MAX_IMPERSONATION_LEVEL))
+
+#define SECURITY_DYNAMIC_TRACKING (TRUE)
+#define SECURITY_STATIC_TRACKING (FALSE)
+
+typedef BOOLEAN SECURITY_CONTEXT_TRACKING_MODE, *PSECURITY_CONTEXT_TRACKING_MODE;
+
+typedef struct _SECURITY_QUALITY_OF_SERVICE {
+    ULONG Length;
+    SECURITY_IMPERSONATION_LEVEL ImpersonationLevel;
+    SECURITY_CONTEXT_TRACKING_MODE ContextTrackingMode;
+    BOOLEAN EffectiveOnly;
+} SECURITY_QUALITY_OF_SERVICE, *PSECURITY_QUALITY_OF_SERVICE;
+
+typedef struct _SE_IMPERSONATION_STATE {
+    PACCESS_TOKEN Token;
+    BOOLEAN CopyOnOpen;
+    BOOLEAN EffectiveOnly;
+    SECURITY_IMPERSONATION_LEVEL Level;
+} SE_IMPERSONATION_STATE, *PSE_IMPERSONATION_STATE;
+
+#define OWNER_SECURITY_INFORMATION       (0x00000001L)
+#define GROUP_SECURITY_INFORMATION       (0x00000002L)
+#define DACL_SECURITY_INFORMATION        (0x00000004L)
+#define SACL_SECURITY_INFORMATION        (0x00000008L)
+#define LABEL_SECURITY_INFORMATION       (0x00000010L)
+
+#define PROTECTED_DACL_SECURITY_INFORMATION     (0x80000000L)
+#define PROTECTED_SACL_SECURITY_INFORMATION     (0x40000000L)
+#define UNPROTECTED_DACL_SECURITY_INFORMATION   (0x20000000L)
+#define UNPROTECTED_SACL_SECURITY_INFORMATION   (0x10000000L)
+
+
+
+//
+// Registry Access Rights
+//
+#define KEY_QUERY_VALUE         (0x0001)
+#define KEY_SET_VALUE           (0x0002)
+#define KEY_CREATE_SUB_KEY      (0x0004)
+#define KEY_ENUMERATE_SUB_KEYS  (0x0008)
+#define KEY_NOTIFY              (0x0010)
+#define KEY_CREATE_LINK         (0x0020)
+#define KEY_WOW64_32KEY         (0x0200)
+#define KEY_WOW64_64KEY         (0x0100)
+#define KEY_WOW64_RES           (0x0300)
+
+#define KEY_READ                ((STANDARD_RIGHTS_READ       |\
+                                  KEY_QUERY_VALUE            |\
+                                  KEY_ENUMERATE_SUB_KEYS     |\
+                                  KEY_NOTIFY)                 \
+                                  &                           \
+                                 (~SYNCHRONIZE))
+
+#define KEY_WRITE               ((STANDARD_RIGHTS_WRITE      |\
+                                  KEY_SET_VALUE              |\
+                                  KEY_CREATE_SUB_KEY)         \
+                                  &                           \
+                                 (~SYNCHRONIZE))
+
+#define KEY_EXECUTE             ((KEY_READ)                   \
+                                  &                           \
+                                 (~SYNCHRONIZE))
+
+#define KEY_ALL_ACCESS          ((STANDARD_RIGHTS_ALL        |\
+                                  KEY_QUERY_VALUE            |\
+                                  KEY_SET_VALUE              |\
+                                  KEY_CREATE_SUB_KEY         |\
+                                  KEY_ENUMERATE_SUB_KEYS     |\
+                                  KEY_NOTIFY                 |\
+                                  KEY_CREATE_LINK)            \
+                                  &                           \
+                                 (~SYNCHRONIZE))
+
+//
+// Registry Open/Create Options
+//
+#define REG_OPTION_RESERVED         (0x00000000L)
+#define REG_OPTION_NON_VOLATILE     (0x00000000L)
+#define REG_OPTION_VOLATILE         (0x00000001L)
+#define REG_OPTION_CREATE_LINK      (0x00000002L)
+#define REG_OPTION_BACKUP_RESTORE   (0x00000004L)
+#define REG_OPTION_OPEN_LINK        (0x00000008L)
+
+#define REG_LEGAL_OPTION            \
+                (REG_OPTION_RESERVED            |\
+                 REG_OPTION_NON_VOLATILE        |\
+                 REG_OPTION_VOLATILE            |\
+                 REG_OPTION_CREATE_LINK         |\
+                 REG_OPTION_BACKUP_RESTORE      |\
+                 REG_OPTION_OPEN_LINK)
+
+//
+// Key creation/open disposition
+//
+#define REG_CREATED_NEW_KEY         (0x00000001L)
+#define REG_OPENED_EXISTING_KEY     (0x00000002L)
+
+//
+// Key restore & hive load flags
+//
+#define REG_WHOLE_HIVE_VOLATILE         (0x00000001L)
+#define REG_REFRESH_HIVE                (0x00000002L)
+#define REG_NO_LAZY_FLUSH               (0x00000004L)
+#define REG_FORCE_RESTORE               (0x00000008L)
+#define REG_APP_HIVE                    (0x00000010L)
+#define REG_PROCESS_PRIVATE             (0x00000020L)
+#define REG_START_JOURNAL               (0x00000040L)
+#define REG_HIVE_EXACT_FILE_GROWTH      (0x00000080L)
+#define REG_HIVE_NO_RM                  (0x00000100L)
+#define REG_HIVE_SINGLE_LOG             (0x00000200L)
+
+//
+// Unload Flags
+//
+#define REG_FORCE_UNLOAD            1
+
+//
+// Notify Filter Values
+//
+#define REG_NOTIFY_CHANGE_NAME          (0x00000001L)
+#define REG_NOTIFY_CHANGE_ATTRIBUTES    (0x00000002L)
+#define REG_NOTIFY_CHANGE_LAST_SET      (0x00000004L)
+#define REG_NOTIFY_CHANGE_SECURITY      (0x00000008L)
+
+#define REG_LEGAL_CHANGE_FILTER                 \
+                (REG_NOTIFY_CHANGE_NAME          |\
+                 REG_NOTIFY_CHANGE_ATTRIBUTES    |\
+                 REG_NOTIFY_CHANGE_LAST_SET      |\
+                 REG_NOTIFY_CHANGE_SECURITY)
+
+
+
+//
+// Thread Access Rights
+//
+#define THREAD_TERMINATE                 (0x0001)  
+#define THREAD_SUSPEND_RESUME            (0x0002)  
+#define THREAD_ALERT                     (0x0004)
+#define THREAD_GET_CONTEXT               (0x0008)  
+#define THREAD_SET_CONTEXT               (0x0010)  
+#define THREAD_SET_INFORMATION           (0x0020)  
+#define THREAD_SET_LIMITED_INFORMATION   (0x0400)  
+#define THREAD_QUERY_LIMITED_INFORMATION (0x0800)  
+#if (NTDDI_VERSION >= NTDDI_VISTA)
+#define THREAD_ALL_ACCESS         (STANDARD_RIGHTS_REQUIRED | SYNCHRONIZE | \
+                                   0xFFFF)
+#else
+#define THREAD_ALL_ACCESS         (STANDARD_RIGHTS_REQUIRED | SYNCHRONIZE | \
+                                   0x3FF)
+#endif
+
+//
+// Service Start Types
+//
+#define SERVICE_BOOT_START             0x00000000
+#define SERVICE_SYSTEM_START           0x00000001
+#define SERVICE_AUTO_START             0x00000002
+#define SERVICE_DEMAND_START           0x00000003
+#define SERVICE_DISABLED               0x00000004
+
+//
+// Exception Records
+//
+#define EXCEPTION_NONCONTINUABLE 1
+#define EXCEPTION_MAXIMUM_PARAMETERS 15
+
+typedef struct _EXCEPTION_RECORD {
+    NTSTATUS ExceptionCode;
+    ULONG ExceptionFlags;
+    struct _EXCEPTION_RECORD *ExceptionRecord;
+    PVOID ExceptionAddress;
+    ULONG NumberParameters;
+    ULONG_PTR ExceptionInformation[EXCEPTION_MAXIMUM_PARAMETERS];
+} EXCEPTION_RECORD, *PEXCEPTION_RECORD;
+
+typedef struct _EXCEPTION_RECORD32 {
+    NTSTATUS ExceptionCode;
+    ULONG ExceptionFlags;
+    ULONG ExceptionRecord;
+    ULONG ExceptionAddress;
+    ULONG NumberParameters;
+    ULONG ExceptionInformation[EXCEPTION_MAXIMUM_PARAMETERS];
+} EXCEPTION_RECORD32, *PEXCEPTION_RECORD32;
+
+typedef struct _EXCEPTION_RECORD64 {
+    NTSTATUS ExceptionCode;
+    ULONG ExceptionFlags;
+    ULONG64 ExceptionRecord;
+    ULONG64 ExceptionAddress;
+    ULONG NumberParameters;
+    ULONG __unusedAlignment;
+    ULONG64 ExceptionInformation[EXCEPTION_MAXIMUM_PARAMETERS];
+} EXCEPTION_RECORD64, *PEXCEPTION_RECORD64;
+
+typedef struct _EXCEPTION_POINTERS {
+    PEXCEPTION_RECORD ExceptionRecord;
+    PCONTEXT ContextRecord;
+} EXCEPTION_POINTERS, *PEXCEPTION_POINTERS;
+
+
+
+//
+// Process Qoutas
+//
+typedef struct _QUOTA_LIMITS {
+    SIZE_T PagedPoolLimit;
+    SIZE_T NonPagedPoolLimit;
+    SIZE_T MinimumWorkingSetSize;
+    SIZE_T MaximumWorkingSetSize;
+    SIZE_T PagefileLimit;
+    LARGE_INTEGER TimeLimit;
+} QUOTA_LIMITS, *PQUOTA_LIMITS;
+
+#define QUOTA_LIMITS_HARDWS_MIN_ENABLE  0x00000001
+#define QUOTA_LIMITS_HARDWS_MIN_DISABLE 0x00000002
+#define QUOTA_LIMITS_HARDWS_MAX_ENABLE  0x00000004
+#define QUOTA_LIMITS_HARDWS_MAX_DISABLE 0x00000008
+#define QUOTA_LIMITS_USE_DEFAULT_LIMITS 0x00000010
+
+
+/******************************************************************************
+ *                             WINBASE Functions                              *
+ ******************************************************************************/
+#if !defined(_WINBASE_)
+
+#if defined(_WIN64)
+
+#define InterlockedPopEntrySList(Head) \
+    ExpInterlockedPopEntrySList(Head)
+
+#define InterlockedPushEntrySList(Head, Entry) \
+    ExpInterlockedPushEntrySList(Head, Entry)
+
+#define InterlockedFlushSList(Head) \
+    ExpInterlockedFlushSList(Head)
+
+#define QueryDepthSList(Head) \
+    ExQueryDepthSList(Head)
+
+#else // !defined(_WIN64)
+
+NTKERNELAPI
+PSLIST_ENTRY
+FASTCALL
+InterlockedPopEntrySList(
+    IN PSLIST_HEADER ListHead);
+
+NTKERNELAPI
+PSLIST_ENTRY
+FASTCALL
+InterlockedPushEntrySList(
+    IN PSLIST_HEADER ListHead,
+    IN PSLIST_ENTRY ListEntry);
+
+#define InterlockedFlushSList(ListHead) \
+    ExInterlockedFlushSList(ListHead)
+
+#define QueryDepthSList(Head) \
+    ExQueryDepthSList(Head)
+
+#endif // !defined(_WIN64)
+
+#endif // !defined(_WINBASE_)
+
+
+/******************************************************************************
+ *                              Kernel Types                                  *
+ ******************************************************************************/
+
+typedef struct _DISPATCHER_HEADER
+{
+    union
+    {
+        struct
+        {
+            UCHAR Type;
+            union
+            {
+                UCHAR Absolute;
+                UCHAR NpxIrql;
+            };
+            union
+            {
+                UCHAR Size;
+                UCHAR Hand;
+            };
+            union
+            {
+                UCHAR Inserted;
+                BOOLEAN DebugActive;
+            };
+        };
+        volatile LONG Lock;
+    };
+    LONG SignalState;
+    LIST_ENTRY WaitListHead;
+} DISPATCHER_HEADER, *PDISPATCHER_HEADER;
+
+typedef ULONG_PTR KSPIN_LOCK, *PKSPIN_LOCK;
+
+typedef struct _KEVENT {
+  DISPATCHER_HEADER  Header;
+} KEVENT, *PKEVENT, *RESTRICTED_POINTER PRKEVENT;
+
+typedef struct _KSEMAPHORE {
+    DISPATCHER_HEADER Header;
+    LONG Limit;
+} KSEMAPHORE, *PKSEMAPHORE, *RESTRICTED_POINTER PRKSEMAPHORE;
+
+/******************************************************************************
+ *                                 RTL Types                                  *
+ ******************************************************************************/
+
+#define RTL_REGISTRY_ABSOLUTE             0
+#define RTL_REGISTRY_SERVICES             1
+#define RTL_REGISTRY_CONTROL              2
+#define RTL_REGISTRY_WINDOWS_NT           3
+#define RTL_REGISTRY_DEVICEMAP            4
+#define RTL_REGISTRY_USER                 5
+#define RTL_REGISTRY_MAXIMUM              6
+#define RTL_REGISTRY_HANDLE               0x40000000
+#define RTL_REGISTRY_OPTIONAL             0x80000000
+
+/* RTL_QUERY_REGISTRY_TABLE.Flags */
+#define RTL_QUERY_REGISTRY_SUBKEY         0x00000001
+#define RTL_QUERY_REGISTRY_TOPKEY         0x00000002
+#define RTL_QUERY_REGISTRY_REQUIRED       0x00000004
+#define RTL_QUERY_REGISTRY_NOVALUE        0x00000008
+#define RTL_QUERY_REGISTRY_NOEXPAND       0x00000010
+#define RTL_QUERY_REGISTRY_DIRECT         0x00000020
+#define RTL_QUERY_REGISTRY_DELETE         0x00000040
+
+typedef struct _RTL_BITMAP {
+    ULONG SizeOfBitMap;
+    PULONG Buffer;
+} RTL_BITMAP, *PRTL_BITMAP;
+
+typedef struct _RTL_BITMAP_RUN {
+    ULONG StartingIndex;
+    ULONG NumberOfBits;
+} RTL_BITMAP_RUN, *PRTL_BITMAP_RUN;
+
+typedef NTSTATUS
+(DDKAPI *PRTL_QUERY_REGISTRY_ROUTINE)(
+    IN PWSTR ValueName,
+    IN ULONG ValueType,
+    IN PVOID ValueData,
+    IN ULONG ValueLength,
+    IN PVOID Context,
+    IN PVOID EntryContext);
+
+typedef struct _RTL_QUERY_REGISTRY_TABLE {
+    PRTL_QUERY_REGISTRY_ROUTINE QueryRoutine;
+    ULONG Flags;
+    PCWSTR Name;
+    PVOID EntryContext;
+    ULONG DefaultType;
+    PVOID DefaultData;
+    ULONG DefaultLength;
+} RTL_QUERY_REGISTRY_TABLE, *PRTL_QUERY_REGISTRY_TABLE;
+
+typedef struct _TIME_FIELDS {
+    CSHORT Year;
+    CSHORT Month;
+    CSHORT Day;
+    CSHORT Hour;
+    CSHORT Minute;
+    CSHORT Second;
+    CSHORT Milliseconds;
+    CSHORT Weekday;
+} TIME_FIELDS, *PTIME_FIELDS;
+
+
+/******************************************************************************
+ *                               RTL Functions                                *
+ ******************************************************************************/
+
+NTSYSAPI
+VOID
+NTAPI
+RtlAssert(
+    IN PVOID FailedAssertion,
+    IN PVOID FileName,
+    IN ULONG LineNumber,
+    IN PCHAR Message);
+
+/* VOID
+ * RtlCopyMemory(
+ *     IN VOID UNALIGNED *Destination,
+ *     IN CONST VOID UNALIGNED *Source,
+ *     IN SIZE_T Length)
+ */
+#define RtlCopyMemory(Destination, Source, Length) \
+    memcpy(Destination, Source, Length)
+
+#define RtlCopyBytes RtlCopyMemory
+
+#if defined(_M_AMD64)
+NTSYSAPI
+VOID
+NTAPI
+RtlCopyMemoryNonTemporal(
+    VOID UNALIGNED *Destination,
+    CONST VOID UNALIGNED *Source,
+    SIZE_T Length);
+#else
+#define RtlCopyMemoryNonTemporal RtlCopyMemory
+#endif
+
+/* BOOLEAN
+ * RtlEqualLuid(
+ *     IN PLUID Luid1,
+ *     IN PLUID Luid2)
+ */
+#define RtlEqualLuid(Luid1, Luid2) \
+    (((Luid1)->LowPart == (Luid2)->LowPart) && ((Luid1)->HighPart == (Luid2)->HighPart))
+
+/* ULONG
+ * RtlEqualMemory(
+ *     IN VOID UNALIGNED *Destination,
+ *     IN CONST VOID UNALIGNED *Source,
+ *     IN SIZE_T Length)
+ */
+#define RtlEqualMemory(Destination, Source, Length) \
+    (!memcmp(Destination, Source, Length))
+
+/* VOID
+ * RtlFillMemory(
+ *     IN VOID UNALIGNED *Destination,
+ *     IN SIZE_T Length,
+ *     IN UCHAR Fill)
+ */
+#define RtlFillMemory(Destination, Length, Fill) \
+    memset(Destination, Fill, Length)
+
+#define RtlFillBytes RtlFillMemory
+
+NTSYSAPI
+VOID
+NTAPI
+RtlFreeUnicodeString(
+    IN PUNICODE_STRING UnicodeString);
+
+NTSYSAPI
+NTSTATUS
+NTAPI
+RtlGUIDFromString(
+    IN PUNICODE_STRING GuidString,
+    OUT GUID *Guid);
+
+NTSYSAPI
+VOID
+NTAPI
+RtlInitUnicodeString(
+    IN OUT PUNICODE_STRING DestinationString,
+    IN PCWSTR SourceString);
+
+/* VOID
+ * RtlMoveMemory(
+ *    IN VOID UNALIGNED *Destination,
+ *    IN CONST VOID UNALIGNED *Source,
+ *    IN SIZE_T Length)
+ */
+#define RtlMoveMemory(Destination, Source, Length) \
+    memmove(Destination, Source, Length)
+
+NTSYSAPI
+NTSTATUS
+NTAPI
+RtlStringFromGUID(
+    IN REFGUID Guid,
+    OUT PUNICODE_STRING GuidString);
+
+/* VOID
+ * RtlZeroMemory(
+ *     IN VOID UNALIGNED *Destination,
+ *     IN SIZE_T Length)
+ */
+#define RtlZeroMemory(Destination, Length) \
+    memset(Destination, 0, Length)
+
+#define RtlZeroBytes RtlZeroMemory
+
+
+#if (NTDDI_VERSION >= NTDDI_WIN2K)
+NTSYSAPI
+BOOLEAN
+NTAPI
+RtlAreBitsClear(
+    IN PRTL_BITMAP BitMapHeader,
+    IN ULONG StartingIndex,
+    IN ULONG Length);
+
+NTSYSAPI
+BOOLEAN
+NTAPI
+RtlAreBitsSet(
+    IN PRTL_BITMAP BitMapHeader,
+    IN ULONG StartingIndex,
+    IN ULONG Length);
+
+NTSYSAPI
+NTSTATUS
+NTAPI
+RtlAnsiStringToUnicodeString(
+    IN OUT PUNICODE_STRING DestinationString,
+    IN PANSI_STRING SourceString,
+    IN BOOLEAN AllocateDestinationString);
+
+NTSYSAPI
+ULONG
+NTAPI
+RtlxAnsiStringToUnicodeSize(
+    IN PCANSI_STRING AnsiString);
+
+#define RtlAnsiStringToUnicodeSize(String) (               \
+  NLS_MB_CODE_PAGE_TAG ?                                   \
+  RtlxAnsiStringToUnicodeSize(String) :                    \
+  ((String)->Length + sizeof(ANSI_NULL)) * sizeof(WCHAR)   \
+)
+
+NTSYSAPI
+NTSTATUS
+NTAPI
+RtlAppendUnicodeStringToString(
+    IN OUT PUNICODE_STRING Destination,
+    IN PCUNICODE_STRING Source);
+
+NTSYSAPI
+NTSTATUS
+NTAPI
+RtlAppendUnicodeToString(
+    IN OUT PUNICODE_STRING Destination,
+    IN PCWSTR Source);
+
+NTSYSAPI
+NTSTATUS
+NTAPI
+RtlCheckRegistryKey(
+    IN ULONG RelativeTo,
+    IN PWSTR Path);
+
+NTSYSAPI
+VOID
+NTAPI
+RtlClearAllBits(
+    IN PRTL_BITMAP BitMapHeader);
+
+NTSYSAPI
+VOID
+NTAPI
+RtlClearBits(
+    IN PRTL_BITMAP BitMapHeader,
+    IN ULONG StartingIndex,
+    IN ULONG NumberToClear);
+
+NTSYSAPI
+SIZE_T
+NTAPI
+RtlCompareMemory(
+    IN CONST VOID *Source1,
+    IN CONST VOID *Source2,
+    IN SIZE_T Length);
+
+NTSYSAPI
+LONG
+NTAPI
+RtlCompareUnicodeString(
+    IN PCUNICODE_STRING String1,
+    IN PCUNICODE_STRING String2,
+    IN BOOLEAN CaseInSensitive);
+
+NTSYSAPI
+LONG
+NTAPI
+RtlCompareUnicodeStrings(
+    IN PCWCH String1,
+    IN SIZE_T String1Length,
+    IN PCWCH String2,
+    IN SIZE_T String2Length,
+    IN BOOLEAN CaseInSensitive);
+
+NTSYSAPI
+VOID
+NTAPI
+RtlCopyUnicodeString(
+  IN OUT PUNICODE_STRING  DestinationString,
+  IN PCUNICODE_STRING  SourceString);
+
+NTSYSAPI
+NTSTATUS
+NTAPI
+RtlCreateRegistryKey(
+    IN ULONG RelativeTo,
+    IN PWSTR Path);
+
+NTSYSAPI
+NTSTATUS
+NTAPI
+RtlCreateSecurityDescriptor(
+    IN OUT PSECURITY_DESCRIPTOR SecurityDescriptor,
+    IN ULONG Revision);
+
+NTSYSAPI
+NTSTATUS
+NTAPI
+RtlDeleteRegistryValue(
+    IN ULONG RelativeTo,
+    IN PCWSTR Path,
+    IN PCWSTR ValueName);
+
+NTSYSAPI
+BOOLEAN
+NTAPI
+RtlEqualUnicodeString(
+    IN CONST UNICODE_STRING *String1,
+    IN CONST UNICODE_STRING *String2,
+    IN BOOLEAN CaseInSensitive);
+
+#if !defined(_AMD64_) && !defined(_IA64_)
+NTSYSAPI
+LARGE_INTEGER
+NTAPI
+RtlExtendedIntegerMultiply(
+    IN LARGE_INTEGER Multiplicand,
+    IN LONG Multiplier);
+
+NTSYSAPI
+LARGE_INTEGER
+NTAPI
+RtlExtendedLargeIntegerDivide(
+  IN LARGE_INTEGER Dividend,
+  IN ULONG Divisor,
+  IN OUT PULONG Remainder);
+#endif
+
+#if defined(_X86_) || defined(_IA64_)
+NTSYSAPI
+LARGE_INTEGER
+NTAPI
+RtlExtendedMagicDivide(
+    IN LARGE_INTEGER Dividend,
+    IN LARGE_INTEGER MagicDivisor,
+    IN CCHAR  ShiftCount);
+#endif
+
+NTSYSAPI
+VOID
+NTAPI
+RtlFreeAnsiString(
+    IN PANSI_STRING AnsiString);
+
+NTSYSAPI
+ULONG
+NTAPI
+RtlFindClearBits(
+    IN PRTL_BITMAP BitMapHeader,
+    IN ULONG NumberToFind,
+    IN ULONG HintIndex);
+
+NTSYSAPI
+ULONG
+NTAPI
+RtlFindClearBitsAndSet(
+    IN PRTL_BITMAP BitMapHeader,
+    IN ULONG NumberToFind,
+    IN ULONG HintIndex);
+
+NTSYSAPI
+ULONG
+NTAPI
+RtlFindFirstRunClear(
+    IN PRTL_BITMAP BitMapHeader,
+    OUT PULONG StartingIndex);
+
+NTSYSAPI
+ULONG
+NTAPI
+RtlFindClearRuns(
+    IN PRTL_BITMAP BitMapHeader,
+    OUT PRTL_BITMAP_RUN RunArray,
+    IN ULONG SizeOfRunArray,
+    IN BOOLEAN LocateLongestRuns);
+
+NTSYSAPI
+ULONG
+NTAPI
+RtlFindLastBackwardRunClear(
+    IN PRTL_BITMAP BitMapHeader,
+    IN ULONG FromIndex,
+    OUT PULONG StartingRunIndex);
+
+NTSYSAPI
+CCHAR
+NTAPI
+RtlFindLeastSignificantBit(
+    IN ULONGLONG Set);
+
+NTSYSAPI
+ULONG
+NTAPI
+RtlFindLongestRunClear(
+    IN PRTL_BITMAP BitMapHeader,
+    OUT PULONG StartingIndex);
+
+NTSYSAPI
+CCHAR
+NTAPI
+RtlFindMostSignificantBit(
+    IN ULONGLONG Set);
+
+NTSYSAPI
+ULONG
+NTAPI
+RtlFindNextForwardRunClear(
+    IN PRTL_BITMAP BitMapHeader,
+    IN ULONG FromIndex,
+    OUT PULONG StartingRunIndex);
+
+NTSYSAPI
+ULONG
+NTAPI
+RtlFindSetBits(
+    IN PRTL_BITMAP BitMapHeader,
+    IN ULONG NumberToFind,
+    IN ULONG HintIndex);
+
+NTSYSAPI
+ULONG
+NTAPI
+RtlFindSetBitsAndClear(
+    IN PRTL_BITMAP BitMapHeader,
+    IN ULONG NumberToFind,
+    IN ULONG HintIndex);
+
+NTSYSAPI
+NTSTATUS
+NTAPI
+RtlHashUnicodeString(
+    IN CONST UNICODE_STRING *String,
+    IN BOOLEAN CaseInSensitive,
+    IN ULONG HashAlgorithm,
+    OUT PULONG HashValue);
+
+NTSYSAPI
+VOID
+NTAPI
+RtlInitAnsiString(
+    IN OUT PANSI_STRING DestinationString,
+    IN PCSZ SourceString);
+
+NTSYSAPI
+VOID
+NTAPI
+RtlInitializeBitMap(
+    IN PRTL_BITMAP BitMapHeader,
+    IN PULONG BitMapBuffer,
+    IN ULONG SizeOfBitMap);
+
+NTSYSAPI
+VOID
+NTAPI
+RtlInitString(
+    IN OUT PSTRING DestinationString,
+    IN PCSZ SourceString);
+
+NTSYSAPI
+NTSTATUS
+NTAPI
+RtlIntegerToUnicodeString(
+    IN ULONG Value,
+    IN ULONG Base OPTIONAL,
+    IN OUT PUNICODE_STRING String);
+
+NTSYSAPI
+NTSTATUS
+NTAPI
+RtlInt64ToUnicodeString(
+    IN ULONGLONG Value,
+    IN ULONG Base OPTIONAL,
+    IN OUT PUNICODE_STRING String);
+
+#ifdef _WIN64
+#define RtlIntPtrToUnicodeString(Value, Base, String) \
+    RtlInt64ToUnicodeString(Value, Base, String)
+#else
+#define RtlIntPtrToUnicodeString(Value, Base, String) \
+    RtlIntegerToUnicodeString(Value, Base, String)
+#endif
+
+/* BOOLEAN
+ * RtlIsZeroLuid(
+ *     IN PLUID L1);
+ */
+#define RtlIsZeroLuid(_L1) \
+    ((BOOLEAN) ((!(_L1)->LowPart) && (!(_L1)->HighPart)))
+
+NTSYSAPI
+ULONG
+NTAPI
+RtlLengthSecurityDescriptor(
+    IN PSECURITY_DESCRIPTOR SecurityDescriptor);
+
+NTSYSAPI
+ULONG
+NTAPI
+RtlNumberOfClearBits(
+    IN PRTL_BITMAP BitMapHeader);
+
+NTSYSAPI
+ULONG
+NTAPI
+RtlNumberOfSetBits(
+    IN PRTL_BITMAP BitMapHeader);
+
+NTSYSAPI
+NTSTATUS
+NTAPI
+RtlQueryRegistryValues(
+    IN ULONG RelativeTo,
+    IN PCWSTR Path,
+    IN PRTL_QUERY_REGISTRY_TABLE QueryTable,
+    IN PVOID Context,
+    IN PVOID Environment OPTIONAL);
+
+#define LONG_SIZE (sizeof(LONG))
+#define LONG_MASK (LONG_SIZE - 1)
+
+/* VOID
+ * RtlRetrieveUlong(
+ *	  PULONG DestinationAddress,
+ *	  PULONG SourceAddress);
+ */
+#if defined(_AMD64_)
+#define RtlRetrieveUlong(DestAddress,SrcAddress) \
+    *(ULONG UNALIGNED *)(DestAddress) = *(PULONG)(SrcAddress)
+#else
+#define RtlRetrieveUlong(DestAddress,SrcAddress) \
+    if ((ULONG_PTR)(SrcAddress) & LONG_MASK) \
+    { \
+        ((PUCHAR)(DestAddress))[0]=((PUCHAR)(SrcAddress))[0]; \
+        ((PUCHAR)(DestAddress))[1]=((PUCHAR)(SrcAddress))[1]; \
+        ((PUCHAR)(DestAddress))[2]=((PUCHAR)(SrcAddress))[2]; \
+        ((PUCHAR)(DestAddress))[3]=((PUCHAR)(SrcAddress))[3]; \
+    } \
+    else \
+    { \
+        *((PULONG)(DestAddress))=*((PULONG)(SrcAddress)); \
+    }
+#endif
+
+/* VOID
+ * RtlRetrieveUshort(
+ *	  PUSHORT DestinationAddress,
+ *	  PUSHORT SourceAddress);
+ */
+#if defined(_AMD64_)
+#define RtlRetrieveUshort(DestAddress,SrcAddress) \
+    *(USHORT UNALIGNED *)(DestAddress) = *(USHORT)(SrcAddress)
+#else
+#define RtlRetrieveUshort(DestAddress,SrcAddress) \
+    if ((ULONG_PTR)(SrcAddress) & LONG_MASK) \
+    { \
+        ((PUCHAR)(DestAddress))[0]=((PUCHAR)(SrcAddress))[0]; \
+        ((PUCHAR)(DestAddress))[1]=((PUCHAR)(SrcAddress))[1]; \
+    } \
+    else \
+    { \
+        *((PUSHORT)(DestAddress))=*((PUSHORT)(SrcAddress)); \
+    }
+#endif
+
+NTSYSAPI
+VOID
+NTAPI
+RtlSetAllBits(
+    IN PRTL_BITMAP BitMapHeader);
+
+NTSYSAPI
+VOID
+NTAPI
+RtlSetBits(
+    IN PRTL_BITMAP BitMapHeader,
+    IN ULONG StartingIndex,
+    IN ULONG NumberToSet);
+
+NTSYSAPI
+NTSTATUS
+NTAPI
+RtlSetDaclSecurityDescriptor(
+    IN OUT PSECURITY_DESCRIPTOR SecurityDescriptor,
+    IN BOOLEAN DaclPresent,
+    IN PACL Dacl OPTIONAL,
+    IN BOOLEAN DaclDefaulted OPTIONAL);
+
+/* VOID
+ * RtlStoreUlong(
+ *     IN PULONG Address,
+ *     IN ULONG Value);
+ */
+#if defined(_AMD64_)
+#define RtlStoreUlong(Address,Value) \
+    *(ULONG UNALIGNED *)(Address) = (Value)
+#else
+#define RtlStoreUlong(Address,Value)                      \
+    if ((ULONG_PTR)(Address) & LONG_MASK) { \
+        ((PUCHAR) (Address))[LONG_LEAST_SIGNIFICANT_BIT]    = (UCHAR)(FIRSTBYTE(Value)); \
+        ((PUCHAR) (Address))[LONG_3RD_MOST_SIGNIFICANT_BIT] = (UCHAR)(SECONDBYTE(Value)); \
+        ((PUCHAR) (Address))[LONG_2ND_MOST_SIGNIFICANT_BIT] = (UCHAR)(THIRDBYTE(Value)); \
+        ((PUCHAR) (Address))[LONG_MOST_SIGNIFICANT_BIT]     = (UCHAR)(FOURTHBYTE(Value)); \
+    } \
+    else { \
+        *((PULONG)(Address)) = (ULONG) (Value); \
+    }
+#endif
+
+/* VOID
+ * RtlStoreUlonglong(
+ *     IN OUT PULONGLONG Address,
+ *     ULONGLONG Value);
+ */
+#if defined(_AMD64_)
+#define RtlStoreUlonglong(Address,Value) \
+    *(ULONGLONG UNALIGNED *)(Address) = (Value)
+#else
+#define RtlStoreUlonglong(Address,Value) \
+    if ((ULONG_PTR)(Address) & LONGLONG_MASK) { \
+        RtlStoreUlong((ULONG_PTR)(Address), \
+                      (ULONGLONG)(Value) & 0xFFFFFFFF); \
+        RtlStoreUlong((ULONG_PTR)(Address)+sizeof(ULONG), \
+                      (ULONGLONG)(Value) >> 32); \
+    } else { \
+        *((PULONGLONG)(Address)) = (ULONGLONG)(Value); \
+    }
+#endif
+
+/* VOID
+ * RtlStoreUlongPtr(
+ *     IN OUT PULONG_PTR Address,
+ *     IN ULONG_PTR Value);
+ */
+#ifdef _WIN64
+#define RtlStoreUlongPtr(Address,Value)                         \
+    RtlStoreUlonglong(Address,Value)
+#else
+#define RtlStoreUlongPtr(Address,Value)                         \
+    RtlStoreUlong(Address,Value)
+#endif
+
+/* VOID
+ * RtlStoreUshort(
+ *     IN PUSHORT Address,
+ *     IN USHORT Value);
+ */
+#if defined(_AMD64_)
+#define RtlStoreUshort(Address,Value) \
+    *(USHORT UNALIGNED *)(Address) = (Value)
+#else
+#define RtlStoreUshort(Address,Value) \
+    if ((ULONG_PTR)(Address) & SHORT_MASK) { \
+        ((PUCHAR) (Address))[SHORT_LEAST_SIGNIFICANT_BIT] = (UCHAR)(FIRSTBYTE(Value)); \
+        ((PUCHAR) (Address))[SHORT_MOST_SIGNIFICANT_BIT ] = (UCHAR)(SECONDBYTE(Value)); \
+    } \
+    else { \
+        *((PUSHORT) (Address)) = (USHORT)Value; \
+    }
+#endif
+
+NTSYSAPI
+BOOLEAN
+NTAPI
+RtlTimeFieldsToTime(
+    IN PTIME_FIELDS TimeFields,
+    IN PLARGE_INTEGER Time);
+
+NTSYSAPI
+VOID
+NTAPI
+RtlTimeToTimeFields(
+    IN PLARGE_INTEGER Time,
+    IN PTIME_FIELDS TimeFields);
+
+NTSYSAPI
+ULONG
+FASTCALL
+RtlUlongByteSwap(
+    IN ULONG Source);
+
+NTSYSAPI
+ULONGLONG
+FASTCALL
+RtlUlonglongByteSwap(
+    IN ULONGLONG Source);
+
+NTSYSAPI
+NTSTATUS
+NTAPI
+RtlUnicodeStringToAnsiString(
+    IN OUT PANSI_STRING DestinationString,
+    IN PCUNICODE_STRING SourceString,
+    IN BOOLEAN AllocateDestinationString);
+
+NTSYSAPI
+ULONG
+NTAPI
+RtlxUnicodeStringToAnsiSize(
+    IN PCUNICODE_STRING UnicodeString);
+
+#define RtlUnicodeStringToAnsiSize(String) (                  \
+    NLS_MB_CODE_PAGE_TAG ?                                    \
+    RtlxUnicodeStringToAnsiSize(String) :                     \
+    ((String)->Length + sizeof(UNICODE_NULL)) / sizeof(WCHAR) \
+)
+
+NTSYSAPI
+NTSTATUS
+NTAPI
+RtlUnicodeStringToInteger(
+    IN PCUNICODE_STRING String,
+    IN ULONG Base OPTIONAL,
+    OUT PULONG Value);
+
+NTSYSAPI
+WCHAR
+NTAPI
+RtlUpcaseUnicodeChar(
+    IN WCHAR SourceCharacter);
+
+NTSYSAPI
+USHORT
+FASTCALL
+RtlUshortByteSwap(
+    IN USHORT Source);
+
+NTSYSAPI
+BOOLEAN
+NTAPI
+RtlValidRelativeSecurityDescriptor(
+    IN PSECURITY_DESCRIPTOR SecurityDescriptorInput,
+    IN ULONG SecurityDescriptorLength,
+    IN SECURITY_INFORMATION RequiredInformation);
+
+NTSYSAPI
+BOOLEAN
+NTAPI
+RtlValidSecurityDescriptor(
+    IN PSECURITY_DESCRIPTOR SecurityDescriptor);
+
+NTSYSAPI
+NTSTATUS
+NTAPI
+RtlWriteRegistryValue(
+    IN ULONG RelativeTo,
+    IN PCWSTR Path,
+    IN PCWSTR ValueName,
+    IN ULONG ValueType,
+    IN PVOID ValueData,
+    IN ULONG ValueLength);
+
+#endif // (NTDDI_VERSION >= NTDDI_WIN2K)
+
+#if (NTDDI_VERSION >= NTDDI_WIN2KSP3)
+NTSYSAPI
+VOID
+FASTCALL
+RtlPrefetchMemoryNonTemporal(
+    IN PVOID Source,
+    IN SIZE_T Length);
+#endif
+
+#if (NTDDI_VERSION >= NTDDI_WINXP)
+NTSYSAPI
+VOID
+NTAPI
+RtlClearBit(
+    PRTL_BITMAP BitMapHeader,
+    ULONG BitNumber);
+
+NTSYSAPI
+WCHAR
+NTAPI
+RtlDowncaseUnicodeChar(
+    IN WCHAR SourceCharacter);
+
+NTSYSAPI
+VOID
+NTAPI
+RtlSetBit(
+    PRTL_BITMAP BitMapHeader,
+    ULONG BitNumber);
+
+NTSYSAPI
+BOOLEAN
+NTAPI
+RtlTestBit(
+    IN PRTL_BITMAP BitMapHeader,
+    IN ULONG BitNumber);
+
+#endif // (NTDDI_VERSION >= NTDDI_WINXP)
+
+#if (NTDDI_VERSION >= NTDDI_VISTA)
+NTSYSAPI
+ULONG
+NTAPI
+RtlNumberOfSetBitsUlongPtr(
+    IN ULONG_PTR Target);
+
+NTSYSAPI
+ULONGLONG
+NTAPI
+RtlIoDecodeMemIoResource (
+    IN PIO_RESOURCE_DESCRIPTOR Descriptor,
+    OUT PULONGLONG Alignment OPTIONAL,
+    OUT PULONGLONG MinimumAddress OPTIONAL,
+    OUT PULONGLONG MaximumAddress OPTIONAL);
+
+NTSYSAPI
+NTSTATUS
+NTAPI
+RtlIoEncodeMemIoResource(
+    IN PIO_RESOURCE_DESCRIPTOR Descriptor,
+    IN UCHAR Type,
+    IN ULONGLONG Length,
+    IN ULONGLONG Alignment,
+    IN ULONGLONG MinimumAddress,
+    IN ULONGLONG MaximumAddress);
+
+NTSYSAPI
+ULONGLONG
+NTAPI
+RtlCmDecodeMemIoResource(
+    IN PCM_PARTIAL_RESOURCE_DESCRIPTOR Descriptor,
+    OUT PULONGLONG Start OPTIONAL);
+
+NTSYSAPI
+NTSTATUS
+NTAPI
+RtlFindClosestEncodableLength(
+    IN ULONGLONG SourceLength,
+    OUT PULONGLONG TargetLength);
+
+#endif
+
+#if !defined(MIDL_PASS)
+/* inline funftions */
+//DECLSPEC_DEPRECATED_DDK_WINXP
+static __inline
+LARGE_INTEGER
+NTAPI_INLINE
+RtlConvertLongToLargeInteger(LONG SignedInteger)
+{
+    LARGE_INTEGER ret;
+    ret.QuadPart = SignedInteger;
+    return ret;
+}
+
+//DECLSPEC_DEPRECATED_DDK_WINXP
+static __inline
+LARGE_INTEGER
+NTAPI_INLINE
+RtlConvertUlongToLargeInteger(
+  ULONG UnsignedInteger)
+{
+    LARGE_INTEGER ret;
+    ret.QuadPart = UnsignedInteger;
+    return ret;
+}
+
+//DECLSPEC_DEPRECATED_DDK
+static __inline
+ULONG
+NTAPI_INLINE
+RtlEnlargedUnsignedDivide(
+    IN ULARGE_INTEGER Dividend,
+    IN ULONG Divisor,
+    IN OUT PULONG Remainder)
+{
+    if (Remainder)
+        *Remainder = Dividend.QuadPart % Divisor;
+    return Dividend.QuadPart / Divisor;
+}
+
+//DECLSPEC_DEPRECATED_DDK
+static __inline
+LARGE_INTEGER
+NTAPI_INLINE
+RtlEnlargedUnsignedMultiply(
+    IN ULONG Multiplicand,
+    IN ULONG Multiplier)
+{
+    LARGE_INTEGER ret;
+    ret.QuadPart = (ULONGLONG)Multiplicand * (ULONGLONG)Multiplier;
+    return ret;
+}
+
+//DECLSPEC_DEPRECATED_DDK
+static __inline
+LARGE_INTEGER
+NTAPI_INLINE
+RtlEnlargedIntegerMultiply(
+    IN LONG Multiplicand,
+    IN LONG Multiplier)
+{
+    LARGE_INTEGER ret;
+    ret.QuadPart = (LONGLONG)Multiplicand * (ULONGLONG)Multiplier;
+    return ret;
+}
+
+FORCEINLINE
+VOID
+RtlInitEmptyAnsiString(OUT PANSI_STRING AnsiString,
+                       IN PCHAR Buffer,
+                       IN USHORT BufferSize)
+{
+    AnsiString->Length = 0;
+    AnsiString->MaximumLength = BufferSize;
+    AnsiString->Buffer = Buffer;
+}
+
+FORCEINLINE
+VOID
+RtlInitEmptyUnicodeString(
+    OUT PUNICODE_STRING UnicodeString,
+    IN PWSTR Buffer,
+    IN USHORT BufferSize)
+{
+    UnicodeString->Length = 0;
+    UnicodeString->MaximumLength = BufferSize;
+    UnicodeString->Buffer = Buffer;
+}
+
+#if defined(_AMD64_) || defined(_IA64_)
+static __inline
+LARGE_INTEGER
+NTAPI_INLINE
+RtlExtendedIntegerMultiply(
+    LARGE_INTEGER Multiplicand,
+    LONG Multiplier)
+{
+    LARGE_INTEGER ret;
+    ret.QuadPart = Multiplicand.QuadPart * Multiplier;
+    return ret;
+}
+
+static __inline
+LARGE_INTEGER
+NTAPI_INLINE
+RtlExtendedLargeIntegerDivide(
+    LARGE_INTEGER Dividend,
+    ULONG Divisor,
+    PULONG Remainder)
+{
+    LARGE_INTEGER ret;
+    ret.QuadPart = (ULONG64)Dividend.QuadPart / Divisor;
+    if (Remainder)
+        *Remainder = (ULONG)(Dividend.QuadPart % Divisor);
+    return ret;
+}
+#endif
+
+#if defined(_AMD64_)
+
+#define MultiplyHigh __mulh
+#define UnsignedMultiplyHigh __umulh
+
+//DECLSPEC_DEPRECATED_DDK
+static __inline
+LARGE_INTEGER
+NTAPI_INLINE
+RtlExtendedMagicDivide(
+    IN LARGE_INTEGER Dividend,
+    IN LARGE_INTEGER MagicDivisor,
+    IN CCHAR ShiftCount)
+{
+    LARGE_INTEGER ret;
+    ULONG64 ret64;
+    BOOLEAN Pos;
+    Pos = (Dividend.QuadPart >= 0);
+    ret64 = UnsignedMultiplyHigh(Pos ? Dividend.QuadPart : -Dividend.QuadPart,
+                                 MagicDivisor.QuadPart);
+    ret64 >>= ShiftCount;
+    ret.QuadPart = Pos ? ret64 : -ret64;
+    return ret;
+}
+#endif
+
+//DECLSPEC_DEPRECATED_DDK
+static __inline
+LARGE_INTEGER
+NTAPI_INLINE
+RtlLargeIntegerAdd(
+    IN LARGE_INTEGER Addend1,
+    IN LARGE_INTEGER Addend2)
+{
+    LARGE_INTEGER ret;
+    ret.QuadPart = Addend1.QuadPart + Addend2.QuadPart;
+    return ret;
+}
+
+/* VOID
+ * RtlLargeIntegerAnd(
+ *     IN OUT LARGE_INTEGER Result,
+ *     IN LARGE_INTEGER Source,
+ *     IN LARGE_INTEGER Mask);
+ */
+#define RtlLargeIntegerAnd(Result, Source, Mask) \
+    Result.QuadPart = Source.QuadPart & Mask.QuadPart
+
+//DECLSPEC_DEPRECATED_DDK
+static __inline
+LARGE_INTEGER
+NTAPI_INLINE
+RtlLargeIntegerArithmeticShift(
+    IN LARGE_INTEGER LargeInteger,
+    IN CCHAR ShiftCount)
+{
+    LARGE_INTEGER ret;
+    ret.QuadPart = LargeInteger.QuadPart >> ShiftCount;
+    return ret;
+}
+
+/* BOOLEAN
+ * RtlLargeIntegerEqualTo(
+ *     IN LARGE_INTEGER  Operand1,
+ *     IN LARGE_INTEGER  Operand2);
+ */
+#define RtlLargeIntegerEqualTo(X,Y) \
+    (!(((X).LowPart ^ (Y).LowPart) | ((X).HighPart ^ (Y).HighPart)))
+
+FORCEINLINE
+PVOID
+RtlSecureZeroMemory(
+    OUT PVOID Pointer,
+    IN SIZE_T Size)
+{
+    volatile char* vptr = (volatile char*)Pointer;
+#if defined(_M_AMD64)
+    __stosb((PUCHAR)vptr, 0, Size);
+#else
+    char * endptr = (char *)vptr + Size;
+    while (vptr < endptr)
+    {
+        *vptr = 0; vptr++;
+    }
+#endif
+     return Pointer;
+}
+
+#if defined(_M_AMD64)
+FORCEINLINE
+ULONG
+RtlCheckBit(
+    IN PRTL_BITMAP BitMapHeader,
+    IN ULONG BitPosition)
+{
+    return BitTest((LONG CONST*)BitMapHeader->Buffer, BitPosition);
+}
+#else
+#define RtlCheckBit(BMH,BP) (((((PLONG)(BMH)->Buffer)[(BP)/32]) >> ((BP)%32)) & 0x1)
+#endif // defined(_M_AMD64)
+
+#endif // !defined(MIDL_PASS)
+
+//
+// Byte Swap Functions
+//
+#if (defined(_M_IX86) && (_MSC_FULL_VER > 13009037 || defined(__GNUC__))) || \
+    ((defined(_M_AMD64) || defined(_M_IA64)) \
+        && (_MSC_FULL_VER > 13009175 || defined(__GNUC__)))
+
+#define RtlUshortByteSwap(_x) _byteswap_ushort((USHORT)(_x))
+#define RtlUlongByteSwap(_x) _byteswap_ulong((_x))
+#define RtlUlonglongByteSwap(_x) _byteswap_uint64((_x))
+
+#endif
+
+/******************************************************************************
+ *                         Memory manager Types                               *
+ ******************************************************************************/
+
+typedef struct _MDL {
+    struct _MDL *Next;
+    CSHORT Size;
+    CSHORT MdlFlags;
+    struct _EPROCESS *Process;
+    PVOID MappedSystemVa;
+    PVOID StartVa;
+    ULONG ByteCount;
+    ULONG ByteOffset;
+} MDL, *PMDL;
+
+
+/******************************************************************************
+ *                       Memory manager Functions                             *
+ ******************************************************************************/
+
+/* PVOID MmGetSystemAddressForMdl(
+ *     IN PMDL Mdl);
+ */
+#define MmGetSystemAddressForMdl(Mdl) \
+  (((Mdl)->MdlFlags & (MDL_MAPPED_TO_SYSTEM_VA | \
+    MDL_SOURCE_IS_NONPAGED_POOL)) ? \
+      ((Mdl)->MappedSystemVa) : \
+      (MmMapLockedPages((Mdl), KernelMode)))
+
+/* PVOID
+ * MmGetSystemAddressForMdlSafe(
+ *     IN PMDL Mdl,
+ *     IN MM_PAGE_PRIORITY Priority)
+ */
+#define MmGetSystemAddressForMdlSafe(_Mdl, _Priority) \
+  (((_Mdl)->MdlFlags & (MDL_MAPPED_TO_SYSTEM_VA \
+    | MDL_SOURCE_IS_NONPAGED_POOL)) ? \
+    (_Mdl)->MappedSystemVa : \
+    (PVOID) MmMapLockedPagesSpecifyCache((_Mdl), \
+      KernelMode, MmCached, NULL, FALSE, (_Priority)))
+
+#if (NTDDI_VERSION >= NTDDI_WIN2K)
+NTKERNELAPI
+PMDL
+NTAPI
+MmCreateMdl(
+  IN PMDL  MemoryDescriptorList  OPTIONAL,
+  IN PVOID  Base,
+  IN SIZE_T  Length);
+
+#endif
+
+
+/******************************************************************************
+ *                         I/O Manager Functions                              *
+ ******************************************************************************/
+
+#if defined(USE_DMA_MACROS) && !defined(_NTHAL_) && \
+   (defined(_NTDDK_) || defined(_NTDRIVER_)) || defined(_WDM_INCLUDED_)
+
+#define DMA_MACROS_DEFINED
+
+FORCEINLINE
+NTSTATUS
+IoAllocateAdapterChannel(
+    IN PADAPTER_OBJECT AdapterObject,
+    IN PDEVICE_OBJECT DeviceObject,
+    IN ULONG NumberOfMapRegisters,
+    IN PDRIVER_CONTROL ExecutionRoutine,
+    IN PVOID Context)
+{
+    PALLOCATE_ADAPTER_CHANNEL AllocateAdapterChannel;
+    AllocateAdapterChannel =
+        *(DmaAdapter)->DmaOperations->AllocateAdapterChannel;
+    ASSERT(AllocateAdapterChannel);
+    return AllocateAdapterChannel(DmaAdapter,
+                                  DeviceObject,
+                                  NumberOfMapRegisters,
+                                  ExecutionRoutine,
+                                  Context );
+}
+
+FORCEINLINE
+BOOLEAN
+IoFlushAdapterBuffers(
+    IN PADAPTER_OBJECT AdapterObject,
+    IN PMDL Mdl,
+    IN PVOID MapRegisterBase,
+    IN PVOID CurrentVa,
+    IN ULONG Length,
+    IN BOOLEAN WriteToDevice)
+{
+    PFLUSH_ADAPTER_BUFFERS FlushAdapterBuffers;
+    FlushAdapterBuffers = *(DmaAdapter)->DmaOperations->FlushAdapterBuffers;
+    ASSERT(FlushAdapterBuffers);
+    return FlushAdapterBuffers(DmaAdapter,
+                               Mdl,
+                               MapRegisterBase,
+                               CurrentVa,
+                               Length,
+                               WriteToDevice );
+}
+
+FORCEINLINE
+VOID
+IoFreeAdapterChannel(
+    IN PADAPTER_OBJECT AdapterObject)
+{
+    PFREE_ADAPTER_CHANNEL FreeAdapterChannel;
+    FreeAdapterChannel = *(DmaAdapter)->DmaOperations->FreeAdapterChannel;
+    ASSERT(FreeAdapterChannel);
+    FreeAdapterChannel(DmaAdapter);
+}
+
+FORCEINLINE
+VOID
+IoFreeMapRegisters(
+    IN PADAPTER_OBJECT AdapterObject,
+    IN PVOID MapRegisterBase,
+    IN ULONG NumberOfMapRegisters)
+{
+    PFREE_MAP_REGISTERS FreeMapRegisters;
+    FreeMapRegisters = *(DmaAdapter)->DmaOperations->FreeMapRegisters;
+    ASSERT(FreeMapRegisters);
+    FreeMapRegisters(DmaAdapter, MapRegisterBase, NumberOfMapRegisters);
+}
+
+FORCEINLINE
+PHYSICAL_ADDRESS
+IoMapTransfer(
+    IN PDMA_ADAPTER DmaAdapter,
+    IN PMDL Mdl,
+    IN PVOID MapRegisterBase,
+    IN PVOID CurrentVa,
+    IN OUT PULONG Length,
+    IN BOOLEAN WriteToDevice)
+{
+    PMAP_TRANSFER MapTransfer;
+
+    MapTransfer = *(DmaAdapter)->DmaOperations->MapTransfer;
+    ASSERT(MapTransfer);
+    return MapTransfer(DmaAdapter,
+                       Mdl,
+                       MapRegisterBase,
+                       CurrentVa,
+                       Length,
+                       WriteToDevice);
+}
+#endif
+
+
+/******************************************************************************
+ *                            Executive Types                                 *
+ ******************************************************************************/
+
+typedef enum _POOL_TYPE {
+    NonPagedPool,
+    PagedPool,
+    NonPagedPoolMustSucceed,
+    DontUseThisType,
+    NonPagedPoolCacheAligned,
+    PagedPoolCacheAligned,
+    NonPagedPoolCacheAlignedMustS,
+    MaxPoolType,
+    NonPagedPoolSession = 32,
+    PagedPoolSession,
+    NonPagedPoolMustSucceedSession,
+    DontUseThisTypeSession,
+    NonPagedPoolCacheAlignedSession,
+    PagedPoolCacheAlignedSession,
+    NonPagedPoolCacheAlignedMustSSession
+} POOL_TYPE;
+
+typedef enum _SUITE_TYPE {
+    SmallBusiness,
+    Enterprise,
+    BackOffice,
+    CommunicationServer,
+    TerminalServer,
+    SmallBusinessRestricted,
+    EmbeddedNT,
+    DataCenter,
+    SingleUserTS,
+    Personal,
+    Blade,
+    MaxSuiteType
+} SUITE_TYPE;
+
+typedef enum _EX_POOL_PRIORITY {
+    LowPoolPriority,
+    LowPoolPrioritySpecialPoolOverrun = 8,
+    LowPoolPrioritySpecialPoolUnderrun = 9,
+    NormalPoolPriority = 16,
+    NormalPoolPrioritySpecialPoolOverrun = 24,
+    NormalPoolPrioritySpecialPoolUnderrun = 25,
+    HighPoolPriority = 32,
+    HighPoolPrioritySpecialPoolOverrun = 40,
+    HighPoolPrioritySpecialPoolUnderrun = 41
+} EX_POOL_PRIORITY;
+
+typedef struct _FAST_MUTEX
+{
+    LONG Count;
+    PKTHREAD Owner;
+    ULONG Contention;
+    KEVENT Gate;
+    ULONG OldIrql;
+} FAST_MUTEX, *PFAST_MUTEX;
+
+typedef ULONG_PTR ERESOURCE_THREAD, *PERESOURCE_THREAD;
+
+typedef struct _OWNER_ENTRY {
+    ERESOURCE_THREAD OwnerThread;
+    _ANONYMOUS_UNION union {
+        LONG OwnerCount;
+        ULONG TableSize;
+    } DUMMYUNIONNAME;
+} OWNER_ENTRY, *POWNER_ENTRY;
+
+typedef struct _ERESOURCE
+{
+    LIST_ENTRY SystemResourcesList;
+    POWNER_ENTRY OwnerTable;
+    SHORT ActiveCount;
+    USHORT Flag;
+    volatile PKSEMAPHORE SharedWaiters;
+    volatile PKEVENT ExclusiveWaiters;
+    OWNER_ENTRY OwnerEntry;
+    ULONG ActiveEntries;
+    ULONG ContentionCount;
+    ULONG NumberOfSharedWaiters;
+    ULONG NumberOfExclusiveWaiters;
+    union
+    {
+        PVOID Address;
+        ULONG_PTR CreatorBackTraceIndex;
+    };
+    KSPIN_LOCK SpinLock;
+} ERESOURCE, *PERESOURCE;
+
+#if !defined(_WIN64) && (defined(_NTDDK_) || defined(_NTIFS_) || defined(_NDIS_))
+#define LOOKASIDE_ALIGN
+#else
+#define LOOKASIDE_ALIGN /* FIXME: DECLSPEC_CACHEALIGN */
+#endif
+
+typedef struct _LOOKASIDE_LIST_EX *PLOOKASIDE_LIST_EX;
+
+typedef PVOID
+(DDKAPI *PALLOCATE_FUNCTION)(
+    IN POOL_TYPE PoolType,
+    IN SIZE_T NumberOfBytes,
+    IN ULONG Tag);
+
+typedef PVOID
+(DDKAPI *PALLOCATE_FUNCTION_EX)(
+    IN POOL_TYPE PoolType,
+    IN SIZE_T NumberOfBytes,
+    IN ULONG Tag,
+    IN OUT PLOOKASIDE_LIST_EX Lookaside);
+
+typedef VOID
+(DDKAPI *PFREE_FUNCTION)(
+    IN PVOID Buffer);
+
+typedef VOID
+(DDKAPI *PFREE_FUNCTION_EX)(
+    IN PVOID Buffer,
+    IN OUT PLOOKASIDE_LIST_EX Lookaside);
+
+typedef VOID
+(DDKAPI *PCALLBACK_FUNCTION)(
+  IN PVOID  CallbackContext,
+  IN PVOID  Argument1,
+  IN PVOID  Argument2);
+
+typedef struct LOOKASIDE_ALIGN _GENERAL_LOOKASIDE {
+    union {
+        SLIST_HEADER ListHead;
+        SINGLE_LIST_ENTRY SingleListHead;
+    } DUMMYUNIONNAME;
+    USHORT Depth;
+    USHORT MaximumDepth;
+    ULONG TotalAllocates;
+    union {
+        ULONG AllocateMisses;
+        ULONG AllocateHits;
+    } DUMMYUNIONNAME2;
+    ULONG TotalFrees;
+    union {
+        ULONG FreeMisses;
+        ULONG FreeHits;
+    } DUMMYUNIONNAME3;
+    POOL_TYPE Type;
+    ULONG Tag;
+    ULONG Size;
+    union {
+        PALLOCATE_FUNCTION_EX AllocateEx; 
+        PALLOCATE_FUNCTION Allocate;
+    } DUMMYUNIONNAME4;
+    union {
+        PFREE_FUNCTION_EX FreeEx;
+        PFREE_FUNCTION Free;
+    } DUMMYUNIONNAME5;
+    LIST_ENTRY ListEntry;
+    ULONG  LastTotalAllocates;
+    union {
+        ULONG  LastAllocateMisses;
+        ULONG  LastAllocateHits;
+    } DUMMYUNIONNAME6;
+    ULONG Future[2];
+} GENERAL_LOOKASIDE, *PGENERAL_LOOKASIDE;
+
+typedef struct _PAGED_LOOKASIDE_LIST {
+    GENERAL_LOOKASIDE L;
+#if !defined(_AMD64_) && !defined(_IA64_)
+    FAST_MUTEX Lock__ObsoleteButDoNotDelete;
+#endif
+} PAGED_LOOKASIDE_LIST, *PPAGED_LOOKASIDE_LIST;
+
+typedef struct LOOKASIDE_ALIGN _NPAGED_LOOKASIDE_LIST {
+    GENERAL_LOOKASIDE L;
+#if !defined(_AMD64_) && !defined(_IA64_)
+    KSPIN_LOCK Lock__ObsoleteButDoNotDelete;
+#endif
+} NPAGED_LOOKASIDE_LIST, *PNPAGED_LOOKASIDE_LIST;
+
+//typedef struct _LOOKASIDE_LIST_EX {
+//    GENERAL_LOOKASIDE_POOL L;
+//} LOOKASIDE_LIST_EX, *PLOOKASIDE_LIST_EX;
+
+typedef struct _EX_RUNDOWN_REF {
+    union {
+        volatile ULONG_PTR Count;
+        volatile PVOID Ptr;
+    };
+} EX_RUNDOWN_REF, *PEX_RUNDOWN_REF;
+
+typedef enum _WORK_QUEUE_TYPE {
+  CriticalWorkQueue,
+  DelayedWorkQueue,
+  HyperCriticalWorkQueue,
+  MaximumWorkQueue
+} WORK_QUEUE_TYPE;
+
+typedef VOID
+(DDKAPI *PWORKER_THREAD_ROUTINE)(
+  IN PVOID Parameter);
+
+typedef struct _WORK_QUEUE_ITEM {
+  LIST_ENTRY  List;
+  PWORKER_THREAD_ROUTINE  WorkerRoutine;
+  volatile PVOID  Parameter;
+} WORK_QUEUE_ITEM, *PWORK_QUEUE_ITEM;
+
+
+/******************************************************************************
+ *                          Executive Functions                               *
+ ******************************************************************************/
+
+#if defined(_X86_)
+#if defined(_NTHAL_)
+#define ExAcquireFastMutex ExiAcquireFastMutex
+#define ExReleaseFastMutex ExiReleaseFastMutex
+#define ExTryToAcquireFastMutex ExiTryToAcquireFastMutex
+#endif
+#define ExInterlockedAddUlong ExfInterlockedAddUlong
+#define ExInterlockedInsertHeadList ExfInterlockedInsertHeadList
+#define ExInterlockedInsertTailList ExfInterlockedInsertTailList
+#define ExInterlockedRemoveHeadList ExfInterlockedRemoveHeadList
+#define ExInterlockedPopEntryList ExfInterlockedPopEntryList
+#define ExInterlockedPushEntryList ExfInterlockedPushEntryList
+#endif
+
+#if defined(_WIN64)
+
+#if defined(_NTDRIVER_) || defined(_NTDDK_) || defined(_NTIFS_) || \
+    defined(_NTHAL_) || defined(_NTOSP_)
+NTKERNELAPI
+USHORT
+ExQueryDepthSList(IN PSLIST_HEADER ListHead);
+#else
+FORCEINLINE
+USHORT
+ExQueryDepthSList(IN PSLIST_HEADER ListHead)
+{
+    return (USHORT)(ListHead->Alignment & 0xffff);
+}
+#endif
+
+NTKERNELAPI
+PSLIST_ENTRY
+ExpInterlockedFlushSList(
+    PSLIST_HEADER ListHead);
+
+NTKERNELAPI
+PSLIST_ENTRY
+ExpInterlockedPopEntrySList(
+    PSLIST_HEADER ListHead);
+
+NTKERNELAPI
+PSLIST_ENTRY
+ExpInterlockedPushEntrySList(
+    PSLIST_HEADER ListHead,
+    PSLIST_ENTRY ListEntry);
+
+#define ExInterlockedFlushSList(Head) \
+    ExpInterlockedFlushSList(Head)
+#define ExInterlockedPopEntrySList(Head, Lock) \
+    ExpInterlockedPopEntrySList(Head)
+#define ExInterlockedPushEntrySList(Head, Entry, Lock) \
+    ExpInterlockedPushEntrySList(Head, Entry)
+
+#else // !defined(_WIN64)
+
+#define ExQueryDepthSList(listhead) (listhead)->Depth
+
+NTKERNELAPI
+PSINGLE_LIST_ENTRY
+FASTCALL
+ExInterlockedFlushSList(
+    IN PSLIST_HEADER ListHead);
+
+#if defined(_WIN2K_COMPAT_SLIST_USAGE) && defined(_X86_)
+NTKERNELAPI
+PSINGLE_LIST_ENTRY 
+FASTCALL
+ExInterlockedPopEntrySList(
+    IN PSLIST_HEADER ListHead,
+    IN PKSPIN_LOCK Lock);
+
+NTKERNELAPI
+PSINGLE_LIST_ENTRY 
+FASTCALL
+ExInterlockedPushEntrySList(
+    IN PSLIST_HEADER ListHead,
+    IN PSINGLE_LIST_ENTRY ListEntry,
+    IN PKSPIN_LOCK Lock);
+#else
+#define ExInterlockedPopEntrySList(_ListHead, _Lock) \
+    InterlockedPopEntrySList(_ListHead)
+#define ExInterlockedPushEntrySList(_ListHead, _ListEntry, _Lock) \
+    InterlockedPushEntrySList(_ListHead, _ListEntry)
+#endif // _WIN2K_COMPAT_SLIST_USAGE
+
+#endif // !defined(_WIN64)
+
+/* ERESOURCE_THREAD
+ * ExGetCurrentResourceThread(
+ *     VOID);
+ */
+#define ExGetCurrentResourceThread() ((ERESOURCE_THREAD)PsGetCurrentThread())
+
+#define ExReleaseResource(R) (ExReleaseResourceLite(R))
+
+/* VOID
+ * ExInitializeWorkItem(
+ *     IN PWORK_QUEUE_ITEM Item,
+ *     IN PWORKER_THREAD_ROUTINE Routine,
+ *     IN PVOID Context)
+ */
+#define ExInitializeWorkItem(Item, Routine, Context) \
+{ \
+  (Item)->WorkerRoutine = Routine; \
+  (Item)->Parameter = Context; \
+  (Item)->List.Flink = NULL; \
+}
+
+#if (NTDDI_VERSION >= NTDDI_WIN2K)
+
+NTKERNELAPI
+VOID
+FASTCALL
+ExAcquireFastMutex(
+    IN OUT PFAST_MUTEX FastMutex);
+
+NTKERNELAPI
+VOID
+FASTCALL
+ExReleaseFastMutex(
+    IN OUT PFAST_MUTEX FastMutex);
+
+NTKERNELAPI
+BOOLEAN
+FASTCALL
+ExTryToAcquireFastMutex(
+    IN OUT PFAST_MUTEX FastMutex);
+
+NTKERNELAPI
+VOID
+FASTCALL
+ExAcquireFastMutexUnsafe(
+    IN OUT PFAST_MUTEX FastMutex);
+
+NTKERNELAPI
+VOID
+FASTCALL
+ExReleaseFastMutexUnsafe(
+    IN OUT PFAST_MUTEX FastMutex);
+
+NTKERNELAPI
+BOOLEAN
+NTAPI
+ExAcquireResourceExclusiveLite(
+    IN PERESOURCE Resource,
+    IN BOOLEAN Wait);
+
+NTKERNELAPI
+BOOLEAN
+NTAPI
+ExAcquireResourceSharedLite(
+    IN PERESOURCE Resource,
+    IN BOOLEAN Wait);
+
+NTKERNELAPI
+BOOLEAN
+NTAPI
+ExAcquireSharedStarveExclusive(
+    IN PERESOURCE Resource,
+    IN BOOLEAN Wait);
+
+NTKERNELAPI
+BOOLEAN
+NTAPI
+ExAcquireSharedWaitForExclusive(
+    IN PERESOURCE Resource,
+    IN BOOLEAN Wait);
+
+NTKERNELAPI
+PVOID
+NTAPI
+ExAllocatePool(
+    IN POOL_TYPE PoolType,
+    IN SIZE_T NumberOfBytes);
+
+#ifdef POOL_TAGGING
+#define ExAllocatePool(p,n) ExAllocatePoolWithTag(p,n,' kdD')
+#endif /* POOL_TAGGING */
+
+NTKERNELAPI
+PVOID
+NTAPI
+ExAllocatePoolWithQuota(
+    IN POOL_TYPE PoolType,
+    IN SIZE_T NumberOfBytes);
+
+#ifdef POOL_TAGGING
+#define ExAllocatePoolWithQuota(p,n) ExAllocatePoolWithQuotaTag(p,n,' kdD')
+#endif /* POOL_TAGGING */
+
+NTKERNELAPI
+PVOID
+NTAPI
+ExAllocatePoolWithQuotaTag(
+  IN POOL_TYPE  PoolType,
+  IN SIZE_T  NumberOfBytes,
+  IN ULONG  Tag);
+
+#ifndef POOL_TAGGING
+#define ExAllocatePoolWithQuotaTag(a,b,c) ExAllocatePoolWithQuota(a,b)
+#endif /* POOL_TAGGING */
+
+NTKERNELAPI
+PVOID
+NTAPI
+ExAllocatePoolWithTag(
+    IN POOL_TYPE PoolType,
+    IN SIZE_T NumberOfBytes,
+    IN ULONG Tag);
+
+NTKERNELAPI
+PVOID
+NTAPI
+ExAllocatePoolWithTagPriority(
+    IN POOL_TYPE PoolType,
+    IN SIZE_T NumberOfBytes,
+    IN ULONG Tag,
+    IN EX_POOL_PRIORITY Priority);
+
+NTKERNELAPI
+VOID
+NTAPI
+ExConvertExclusiveToSharedLite(
+    IN PERESOURCE Resource);
+
+NTKERNELAPI
+NTSTATUS
+NTAPI
+ExCreateCallback(
+    OUT PCALLBACK_OBJECT *CallbackObject,
+    IN POBJECT_ATTRIBUTES ObjectAttributes,
+    IN BOOLEAN Create,
+    IN BOOLEAN AllowMultipleCallbacks);
+
+NTKERNELAPI
+VOID
+NTAPI
+ExDeleteNPagedLookasideList(
+    IN PNPAGED_LOOKASIDE_LIST Lookaside);
+
+NTKERNELAPI
+VOID
+NTAPI
+ExDeletePagedLookasideList(
+    IN PPAGED_LOOKASIDE_LIST Lookaside);
+
+NTKERNELAPI
+NTSTATUS
+NTAPI
+ExDeleteResourceLite(
+    IN PERESOURCE Resource);
+
+NTKERNELAPI
+VOID
+NTAPI
+ExFreePool(
+    IN PVOID P);
+
+#ifdef POOL_TAGGING
+#define ExFreePool(P) ExFreePoolWithTag(P, 0)
+#endif
+
+NTKERNELAPI
+VOID
+NTAPI
+ExFreePoolWithTag(
+    IN PVOID P,
+    IN ULONG Tag);
+
+NTKERNELAPI
+ULONG
+NTAPI
+ExGetExclusiveWaiterCount(
+    IN PERESOURCE Resource);
+
+NTKERNELAPI
+KPROCESSOR_MODE
+NTAPI
+ExGetPreviousMode(
+    VOID);
+
+NTKERNELAPI
+ULONG
+NTAPI
+ExGetSharedWaiterCount(
+    IN PERESOURCE Resource);
+
+NTKERNELAPI
+VOID
+NTAPI
+ExInitializeNPagedLookasideList(
+    IN PNPAGED_LOOKASIDE_LIST Lookaside,
+    IN PALLOCATE_FUNCTION Allocate OPTIONAL,
+    IN PFREE_FUNCTION Free OPTIONAL,
+    IN ULONG Flags,
+    IN SIZE_T Size,
+    IN ULONG Tag,
+    IN USHORT Depth);
+
+NTKERNELAPI
+VOID
+NTAPI
+ExInitializePagedLookasideList(
+    IN PPAGED_LOOKASIDE_LIST Lookaside,
+    IN PALLOCATE_FUNCTION Allocate OPTIONAL,
+    IN PFREE_FUNCTION Free OPTIONAL,
+    IN ULONG Flags,
+    IN SIZE_T Size,
+    IN ULONG Tag,
+    IN USHORT Depth);
+
+NTKERNELAPI
+NTSTATUS
+NTAPI
+ExInitializeResourceLite(
+    IN PERESOURCE Resource);
+
+NTKERNELAPI
+LARGE_INTEGER
+NTAPI
+ExInterlockedAddLargeInteger(
+    IN PLARGE_INTEGER Addend,
+    IN LARGE_INTEGER Increment,
+    IN PKSPIN_LOCK Lock);
+
+#if defined(_WIN64)
+#define ExInterlockedAddLargeStatistic(Addend, Increment) \
+    (VOID)InterlockedAdd64(&(Addend)->QuadPart, Increment)
+#else
+#define ExInterlockedAddLargeStatistic(Addend, Increment) \
+    _InterlockedAddLargeStatistic((PLONGLONG)&(Addend)->QuadPart, Increment)
+#endif
+
+NTKERNELAPI
+ULONG
+FASTCALL
+ExInterlockedAddUlong(
+    IN PULONG Addend,
+    IN ULONG Increment,
+    PKSPIN_LOCK Lock);
+
+#if defined(_AMD64_) || defined(_IA64_)
+#define ExInterlockedCompareExchange64(Destination, Exchange, Comperand, Lock) \
+    InterlockedCompareExchange64(Destination, *(Exchange), *(Comperand))
+#elif defined(_X86_)
+NTKERNELAPI
+LONGLONG
+FASTCALL
+ExfInterlockedCompareExchange64(
+    IN OUT LONGLONG volatile *Destination,
+    IN PLONGLONG Exchange,
+    IN PLONGLONG Comperand);
+#define ExInterlockedCompareExchange64(Destination, Exchange, Comperand, Lock) \
+    ExfInterlockedCompareExchange64(Destination, Exchange, Comperand)
+#else
+NTKERNELAPI
+LONGLONG
+FASTCALL
+ExInterlockedCompareExchange64(
+    IN OUT LONGLONG volatile *Destination,
+    IN PLONGLONG Exchange,
+    IN PLONGLONG Comparand,
+    IN PKSPIN_LOCK Lock);
+#endif
+
+NTKERNELAPI
+PLIST_ENTRY
+FASTCALL
+ExInterlockedInsertHeadList(
+    IN PLIST_ENTRY ListHead,
+    IN PLIST_ENTRY ListEntry,
+    IN PKSPIN_LOCK Lock);
+
+NTKERNELAPI
+PLIST_ENTRY
+FASTCALL
+ExInterlockedInsertTailList(
+    IN PLIST_ENTRY ListHead,
+    IN PLIST_ENTRY ListEntry,
+    IN PKSPIN_LOCK Lock);
+
+NTKERNELAPI
+PSINGLE_LIST_ENTRY
+FASTCALL
+ExInterlockedPopEntryList(
+    IN PSINGLE_LIST_ENTRY ListHead,
+    IN PKSPIN_LOCK Lock);
+
+NTKERNELAPI
+PSINGLE_LIST_ENTRY
+FASTCALL
+ExInterlockedPushEntryList(
+    IN PSINGLE_LIST_ENTRY ListHead,
+    IN PSINGLE_LIST_ENTRY ListEntry,
+    IN PKSPIN_LOCK Lock);
+
+NTKERNELAPI
+PLIST_ENTRY
+FASTCALL
+ExInterlockedRemoveHeadList(
+    IN PLIST_ENTRY ListHead,
+    IN PKSPIN_LOCK Lock);
+
+NTKERNELAPI
+BOOLEAN
+NTAPI
+ExIsProcessorFeaturePresent(
+    IN ULONG ProcessorFeature);
+
+NTKERNELAPI
+BOOLEAN
+NTAPI
+ExIsResourceAcquiredExclusiveLite(
+    IN PERESOURCE Resource);
+
+NTKERNELAPI
+ULONG
+NTAPI
+ExIsResourceAcquiredSharedLite(
+    IN PERESOURCE Resource);
+
+#define ExIsResourceAcquiredLite ExIsResourceAcquiredSharedLite
+
+NTKERNELAPI
+VOID
+NTAPI
+ExLocalTimeToSystemTime(
+    IN PLARGE_INTEGER LocalTime,
+    OUT PLARGE_INTEGER SystemTime);
+
+NTKERNELAPI
+VOID
+NTAPI
+ExNotifyCallback(
+    IN PCALLBACK_OBJECT CallbackObject,
+    IN PVOID Argument1,
+    IN PVOID Argument2);
+
+NTKERNELAPI
+VOID
+NTAPI
+ExQueueWorkItem(
+    IN PWORK_QUEUE_ITEM WorkItem,
+    IN WORK_QUEUE_TYPE QueueType);
+
+NTKERNELAPI
+DECLSPEC_NORETURN
+VOID
+NTAPI
+ExRaiseStatus(
+    IN NTSTATUS Status);
+
+NTKERNELAPI
+PVOID
+NTAPI
+ExRegisterCallback(
+    IN PCALLBACK_OBJECT CallbackObject,
+    IN PCALLBACK_FUNCTION CallbackFunction,
+    IN PVOID CallbackContext);
+
+NTKERNELAPI
+NTSTATUS
+NTAPI
+ExReinitializeResourceLite(
+    IN PERESOURCE Resource);
+
+NTKERNELAPI
+VOID
+NTAPI
+ExReleaseResourceForThreadLite(
+    IN PERESOURCE Resource,
+    IN ERESOURCE_THREAD ResourceThreadId);
+
+NTKERNELAPI
+VOID
+FASTCALL
+ExReleaseResourceLite(
+    IN PERESOURCE Resource);
+
+NTKERNELAPI
+VOID
+NTAPI
+ExSetResourceOwnerPointer(
+    IN PERESOURCE Resource,
+    IN PVOID OwnerPointer);
+
+NTKERNELAPI
+ULONG
+NTAPI
+ExSetTimerResolution(
+    IN ULONG DesiredTime,
+    IN BOOLEAN SetResolution);
+
+NTKERNELAPI
+VOID
+NTAPI
+ExSystemTimeToLocalTime(
+    IN PLARGE_INTEGER SystemTime,
+    OUT PLARGE_INTEGER LocalTime);
+
+NTKERNELAPI
+VOID
+NTAPI
+ExUnregisterCallback(
+    IN PVOID CbRegistration);
+
+
+#endif // (NTDDI_VERSION >= NTDDI_WIN2K)
+
+#if (NTDDI_VERSION >= NTDDI_WINXP)
+NTKERNELAPI
+BOOLEAN
+FASTCALL
+ExAcquireRundownProtection(
+    IN OUT PEX_RUNDOWN_REF RunRef);
+
+NTKERNELAPI
+VOID
+FASTCALL
+ExInitializeRundownProtection(
+    OUT PEX_RUNDOWN_REF RunRef);
+
+NTKERNELAPI
+VOID
+FASTCALL
+ExReInitializeRundownProtection(
+    OUT PEX_RUNDOWN_REF RunRef);
+
+NTKERNELAPI
+VOID
+FASTCALL
+ExReleaseRundownProtection(
+    IN OUT PEX_RUNDOWN_REF RunRef);
+
+NTKERNELAPI
+VOID
+FASTCALL
+ExRundownCompleted(
+    OUT PEX_RUNDOWN_REF RunRef);
+
+NTKERNELAPI
+BOOLEAN
+NTAPI
+ExVerifySuite(
+    IN SUITE_TYPE SuiteType);
+
+NTKERNELAPI
+VOID
+FASTCALL
+ExWaitForRundownProtectionRelease(
+    IN OUT PEX_RUNDOWN_REF RunRef);
+
+#endif // (NTDDI_VERSION >= NTDDI_WINXP)
+
+#if (NTDDI_VERSION >= NTDDI_WINXPSP2)
+NTKERNELAPI
+BOOLEAN
+FASTCALL
+ExAcquireRundownProtectionEx(
+    IN OUT PEX_RUNDOWN_REF RunRef,
+    IN ULONG Count);
+
+NTKERNELAPI
+VOID
+FASTCALL
+ExReleaseRundownProtectionEx(
+    IN OUT PEX_RUNDOWN_REF RunRef,
+    IN ULONG Count);
+#endif // (NTDDI_VERSION >= NTDDI_WINXPSP2)
+
+#if (NTDDI_VERSION >= NTDDI_WS03)
+
+#endif // (NTDDI_VERSION >= NTDDI_WS03)
+
+#if (NTDDI_VERSION >= NTDDI_WS03SP1)
+NTKERNELAPI
+PEX_RUNDOWN_REF_CACHE_AWARE
+ExAllocateCacheAwareRundownProtection(
+    IN POOL_TYPE PoolType,
+    IN ULONG PoolTag);
+
+NTKERNELAPI
+SIZE_T
+ExSizeOfRundownProtectionCacheAware(VOID);
+
+#endif // (NTDDI_VERSION >= NTDDI_WS03SP1)
+
+#if (NTDDI_VERSION >= NTDDI_VISTA)
+NTKERNELAPI
+NTSTATUS
+ExInitializeLookasideListEx(
+    OUT PLOOKASIDE_LIST_EX Lookaside,
+    IN PALLOCATE_FUNCTION_EX Allocate OPTIONAL,
+    IN PFREE_FUNCTION_EX Free OPTIONAL,
+    IN POOL_TYPE PoolType,
+    IN ULONG Flags,
+    IN SIZE_T Size,
+    IN ULONG Tag,
+    IN USHORT Depth);
+#endif
+
+
+#if !defined(MIDL_PASS)
+
+static __inline PVOID
+ExAllocateFromNPagedLookasideList(
+    IN PNPAGED_LOOKASIDE_LIST Lookaside)
+{
+    PVOID Entry;
+
+    Lookaside->L.TotalAllocates++;
+    Entry = InterlockedPopEntrySList(&Lookaside->L.ListHead);
+    if (Entry == NULL) {
+        Lookaside->L.AllocateMisses++;
+        Entry = (Lookaside->L.Allocate)(Lookaside->L.Type,
+                                        Lookaside->L.Size,
+                                        Lookaside->L.Tag);
+    }
+    return Entry;
+}
+
+static __inline PVOID
+ExAllocateFromPagedLookasideList(
+    IN PPAGED_LOOKASIDE_LIST Lookaside)
+{
+    PVOID Entry;
+
+    Lookaside->L.TotalAllocates++;
+    Entry = InterlockedPopEntrySList(&Lookaside->L.ListHead);
+    if (Entry == NULL) {
+        Lookaside->L.AllocateMisses++;
+        Entry = (Lookaside->L.Allocate)(Lookaside->L.Type,
+                                        Lookaside->L.Size,
+                                        Lookaside->L.Tag);
+    }
+    return Entry;
+}
+
+static __inline VOID
+ExFreeToNPagedLookasideList(
+    IN PNPAGED_LOOKASIDE_LIST Lookaside,
+    IN PVOID  Entry)
+{
+    Lookaside->L.TotalFrees++;
+    if (ExQueryDepthSList(&Lookaside->L.ListHead) >= Lookaside->L.Depth) {
+        Lookaside->L.FreeMisses++;
+        (Lookaside->L.Free)(Entry);
+    } else {
+        InterlockedPushEntrySList(&Lookaside->L.ListHead, (PSLIST_ENTRY)Entry);
+    }
+}
+
+static __inline VOID
+ExFreeToPagedLookasideList(
+    IN PPAGED_LOOKASIDE_LIST Lookaside,
+    IN PVOID  Entry)
+{
+    Lookaside->L.TotalFrees++;
+    if (ExQueryDepthSList(&Lookaside->L.ListHead) >= Lookaside->L.Depth) {
+        Lookaside->L.FreeMisses++;
+        (Lookaside->L.Free)(Entry);
+    } else {
+        InterlockedPushEntrySList(&Lookaside->L.ListHead, (PSLIST_ENTRY)Entry);
+    }
+}
+
+
+#endif // !defined(MIDL_PASS)
+
+
+#ifdef __cplusplus
+}
+#endif
+
+#endif // _WDMDDK_