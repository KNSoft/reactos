/*
 * COPYRIGHT:   See COPYING in the top level directory
 * PROJECT:     ReactOS TCP/IP protocol driver
 * FILE:        tcpip/dispatch.h
 * PURPOSE:     TDI dispatch routines
 * PROGRAMMERS: Casper S. Hornstrup (chorns@users.sourceforge.net)
 * REVISIONS:
 *   CSH 01/08-2000 Created
 * TODO:        Validate device object in all dispatch routines
 */

#include "precomp.h"
#include <pseh/pseh2.h>


NTSTATUS IRPFinish( PIRP Irp, NTSTATUS Status ) {
    KIRQL OldIrql;

    Irp->IoStatus.Status = Status;

    if( Status == STATUS_PENDING )
	IoMarkIrpPending( Irp );
    else {
        IoAcquireCancelSpinLock(&OldIrql);
	(void)IoSetCancelRoutine( Irp, NULL );
        IoReleaseCancelSpinLock(OldIrql);

	IoCompleteRequest( Irp, IO_NETWORK_INCREMENT );
    }

    return Status;
}

NTSTATUS DispPrepareIrpForCancel(
    PTRANSPORT_CONTEXT Context,
    PIRP Irp,
    PDRIVER_CANCEL CancelRoutine)
/*
 * FUNCTION: Prepare an IRP for cancellation
 * ARGUMENTS:
 *     Context       = Pointer to context information
 *     Irp           = Pointer to an I/O request packet
 *     CancelRoutine = Routine to be called when I/O request is cancelled
 * RETURNS:
 *     Status of operation
 */
{
    KIRQL OldIrql;
    PIO_STACK_LOCATION IrpSp;
    PTRANSPORT_CONTEXT TransContext;

    TI_DbgPrint(DEBUG_IRP, ("Called.\n"));

    IrpSp       = IoGetCurrentIrpStackLocation(Irp);
    TransContext = (PTRANSPORT_CONTEXT)IrpSp->FileObject->FsContext;

    IoAcquireCancelSpinLock(&OldIrql);

    if (!Irp->Cancel && !TransContext->CancelIrps) {
        (void)IoSetCancelRoutine(Irp, CancelRoutine);
        IoReleaseCancelSpinLock(OldIrql);

        TI_DbgPrint(DEBUG_IRP, ("Leaving (IRP at 0x%X can now be cancelled).\n", Irp));

        return STATUS_SUCCESS;
    }

    /* IRP has already been cancelled */

    IoReleaseCancelSpinLock(OldIrql);

    Irp->IoStatus.Status      = STATUS_CANCELLED;
    Irp->IoStatus.Information = 0;

    TI_DbgPrint(DEBUG_IRP, ("Leaving (IRP was already cancelled).\n"));

    return Irp->IoStatus.Status;
}

VOID DispDataRequestComplete(
    PVOID Context,
    NTSTATUS Status,
    ULONG Count)
/*
 * FUNCTION: Completes a send/receive IRP
 * ARGUMENTS:
 *     Context = Pointer to context information (IRP)
 *     Status  = Status of the request
 *     Count   = Number of bytes sent or received
 */
{
    PIRP Irp = Context;

    TI_DbgPrint(DEBUG_IRP, ("Called for irp %x (%x, %d).\n",
			    Irp, Status, Count));

    Irp->IoStatus.Status      = Status;
    Irp->IoStatus.Information = Count;

    TI_DbgPrint(MID_TRACE, ("Irp->IoStatus.Status = %x\n",
			    Irp->IoStatus.Status));
    TI_DbgPrint(MID_TRACE, ("Irp->IoStatus.Information = %d\n",
			    Irp->IoStatus.Information));
    TI_DbgPrint(DEBUG_IRP, ("Completing IRP at (0x%X).\n", Irp));

    IRPFinish(Irp, Status);

    TI_DbgPrint(DEBUG_IRP, ("Done Completing IRP\n"));
}

VOID NTAPI DispCancelRequest(
    PDEVICE_OBJECT Device,
    PIRP Irp)
/*
 * FUNCTION: Cancels an IRP
 * ARGUMENTS:
 *     Device = Pointer to device object
 *     Irp    = Pointer to an I/O request packet
 */
{
    PIO_STACK_LOCATION IrpSp;
    PTRANSPORT_CONTEXT TranContext;
    PFILE_OBJECT FileObject;
    UCHAR MinorFunction;
    BOOLEAN DequeuedIrp = TRUE;

    IoReleaseCancelSpinLock(Irp->CancelIrql);

    TI_DbgPrint(DEBUG_IRP, ("Called.\n"));

    IrpSp         = IoGetCurrentIrpStackLocation(Irp);
    FileObject    = IrpSp->FileObject;
    TranContext   = (PTRANSPORT_CONTEXT)FileObject->FsContext;
    MinorFunction = IrpSp->MinorFunction;

    TI_DbgPrint(DEBUG_IRP, ("IRP at (0x%X)  MinorFunction (0x%X)  IrpSp (0x%X).\n", Irp, MinorFunction, IrpSp));

    Irp->IoStatus.Status = STATUS_CANCELLED;
    Irp->IoStatus.Information = 0;

#if DBG
    if (!Irp->Cancel)
        TI_DbgPrint(MIN_TRACE, ("Irp->Cancel is FALSE, should be TRUE.\n"));
#endif

    /* Try canceling the request */
    switch(MinorFunction) {
    case TDI_SEND:
    case TDI_RECEIVE:
<<<<<<< HEAD
        DisType = exAllocatePool(NonPagedPool, sizeof(DISCONNECT_TYPE));
        if (DisType)
        {
	    DisType->Type = TDI_DISCONNECT_RELEASE |
	       ((MinorFunction == TDI_RECEIVE) ? TDI_DISCONNECT_ABORT : 0);
	    DisType->Context = TranContext->Handle.ConnectionContext;
	    DisType->Irp = Irp;

	TCPRemoveIRP( TranContext->Handle.ConnectionContext, Irp );

            if (!ChewCreate(DispDoDisconnect, DisType))
                exFreePool(DisType);
        }

	IoReleaseCancelSpinLock(Irp->CancelIrql);
        return;
=======
	DequeuedIrp = TCPRemoveIRP( TranContext->Handle.ConnectionContext, Irp );
        break;
>>>>>>> 051cf089

    case TDI_SEND_DATAGRAM:
        if (FileObject->FsContext2 != (PVOID)TDI_TRANSPORT_ADDRESS_FILE) {
            TI_DbgPrint(MIN_TRACE, ("TDI_SEND_DATAGRAM, but no address file.\n"));
            break;
        }

        DequeuedIrp = DGRemoveIRP(TranContext->Handle.AddressHandle, Irp);
        break;

    case TDI_RECEIVE_DATAGRAM:
        if (FileObject->FsContext2 != (PVOID)TDI_TRANSPORT_ADDRESS_FILE) {
            TI_DbgPrint(MIN_TRACE, ("TDI_RECEIVE_DATAGRAM, but no address file.\n"));
            break;
        }

        DequeuedIrp = DGRemoveIRP(TranContext->Handle.AddressHandle, Irp);
        break;

    case TDI_CONNECT:
        DequeuedIrp = TCPRemoveIRP(TranContext->Handle.ConnectionContext, Irp);
        break;

    default:
        TI_DbgPrint(MIN_TRACE, ("Unknown IRP. MinorFunction (0x%X).\n", MinorFunction));
        ASSERT(FALSE);
        break;
    }

    if (DequeuedIrp)
       IRPFinish(Irp, STATUS_CANCELLED);

    TI_DbgPrint(MAX_TRACE, ("Leaving.\n"));
}


VOID NTAPI DispCancelListenRequest(
    PDEVICE_OBJECT Device,
    PIRP Irp)
/*
 * FUNCTION: Cancels a listen IRP
 * ARGUMENTS:
 *     Device = Pointer to device object
 *     Irp    = Pointer to an I/O request packet
 */
{
    PIO_STACK_LOCATION IrpSp;
    PTRANSPORT_CONTEXT TranContext;
    PFILE_OBJECT FileObject;
    PCONNECTION_ENDPOINT Connection;

    IoReleaseCancelSpinLock(Irp->CancelIrql);

    TI_DbgPrint(DEBUG_IRP, ("Called.\n"));

    IrpSp         = IoGetCurrentIrpStackLocation(Irp);
    FileObject    = IrpSp->FileObject;
    TranContext   = (PTRANSPORT_CONTEXT)FileObject->FsContext;
    ASSERT( TDI_LISTEN == IrpSp->MinorFunction);

    TI_DbgPrint(DEBUG_IRP, ("IRP at (0x%X).\n", Irp));

#if DBG
    if (!Irp->Cancel)
        TI_DbgPrint(MIN_TRACE, ("Irp->Cancel is FALSE, should be TRUE.\n"));
#endif

    /* Try canceling the request */
    Connection = (PCONNECTION_ENDPOINT)TranContext->Handle.ConnectionContext;

    if (TCPAbortListenForSocket(Connection->AddressFile->Listener,
                                Connection))
    {
        Irp->IoStatus.Information = 0;
        IRPFinish(Irp, STATUS_CANCELLED);
    }

    TI_DbgPrint(MAX_TRACE, ("Leaving.\n"));
}


NTSTATUS DispTdiAccept(
  PIRP Irp)
/*
 * FUNCTION: TDI_ACCEPT handler
 * ARGUMENTS:
 *     Irp = Pointer to an I/O request packet
 * RETURNS:
 *     Status of operation
 */
{
  TI_DbgPrint(DEBUG_IRP, ("Called.\n"));

  return STATUS_NOT_IMPLEMENTED;
}


NTSTATUS DispTdiAssociateAddress(
    PIRP Irp)
/*
 * FUNCTION: TDI_ASSOCIATE_ADDRESS handler
 * ARGUMENTS:
 *     Irp = Pointer to an I/O request packet
 * RETURNS:
 *     Status of operation
 */
{
  PTDI_REQUEST_KERNEL_ASSOCIATE Parameters;
  PTRANSPORT_CONTEXT TranContext;
  PIO_STACK_LOCATION IrpSp;
  PCONNECTION_ENDPOINT Connection;
  PFILE_OBJECT FileObject;
  PADDRESS_FILE AddrFile = NULL;
  NTSTATUS Status;
  KIRQL OldIrql;

  TI_DbgPrint(DEBUG_IRP, ("Called.\n"));

  IrpSp = IoGetCurrentIrpStackLocation(Irp);

  /* Get associated connection endpoint file object. Quit if none exists */

  TranContext = IrpSp->FileObject->FsContext;
  if (!TranContext) {
    TI_DbgPrint(MID_TRACE, ("Bad transport context.\n"));
    return STATUS_INVALID_PARAMETER;
  }

  Connection = (PCONNECTION_ENDPOINT)TranContext->Handle.ConnectionContext;
  if (!Connection) {
    TI_DbgPrint(MID_TRACE, ("No connection endpoint file object.\n"));
    return STATUS_INVALID_PARAMETER;
  }

  Parameters = (PTDI_REQUEST_KERNEL_ASSOCIATE)&IrpSp->Parameters;

  Status = ObReferenceObjectByHandle(
    Parameters->AddressHandle,
    0,
    IoFileObjectType,
    KernelMode,
    (PVOID*)&FileObject,
    NULL);
  if (!NT_SUCCESS(Status)) {
    TI_DbgPrint(MID_TRACE, ("Bad address file object handle (0x%X): %x.\n",
      Parameters->AddressHandle, Status));
    return STATUS_INVALID_PARAMETER;
  }

  LockObject(Connection, &OldIrql);

  if (Connection->AddressFile) {
    ObDereferenceObject(FileObject);
    UnlockObject(Connection, OldIrql);
    TI_DbgPrint(MID_TRACE, ("An address file is already asscociated.\n"));
    return STATUS_INVALID_PARAMETER;
  }

  if (FileObject->FsContext2 != (PVOID)TDI_TRANSPORT_ADDRESS_FILE) {
    ObDereferenceObject(FileObject);
    UnlockObject(Connection, OldIrql);
    TI_DbgPrint(MID_TRACE, ("Bad address file object. Magic (0x%X).\n",
      FileObject->FsContext2));
    return STATUS_INVALID_PARAMETER;
  }

  /* Get associated address file object. Quit if none exists */

  TranContext = FileObject->FsContext;
  if (!TranContext) {
    ObDereferenceObject(FileObject);
    UnlockObject(Connection, OldIrql);
    TI_DbgPrint(MID_TRACE, ("Bad transport context.\n"));
    return STATUS_INVALID_PARAMETER;
  }

  AddrFile = (PADDRESS_FILE)TranContext->Handle.AddressHandle;
  if (!AddrFile) {
      UnlockObject(Connection, OldIrql);
      ObDereferenceObject(FileObject);
      TI_DbgPrint(MID_TRACE, ("No address file object.\n"));
      return STATUS_INVALID_PARAMETER;
  }

  LockObjectAtDpcLevel(AddrFile);

  ReferenceObject(AddrFile);
  Connection->AddressFile = AddrFile;

  /* Add connection endpoint to the address file */
  ReferenceObject(Connection);
  AddrFile->Connection = Connection;

  /* FIXME: Maybe do this in DispTdiDisassociateAddress() instead? */
  ObDereferenceObject(FileObject);

  UnlockObjectFromDpcLevel(AddrFile);
  UnlockObject(Connection, OldIrql);

  return Status;
}


NTSTATUS DispTdiConnect(
  PIRP Irp)
/*
 * FUNCTION: TDI_CONNECT handler
 * ARGUMENTS:
 *     Irp = Pointer to an I/O request packet
 * RETURNS:
 *     Status of operation
 */
{
  PCONNECTION_ENDPOINT Connection;
  PTDI_REQUEST_KERNEL Parameters;
  PTRANSPORT_CONTEXT TranContext;
  PIO_STACK_LOCATION IrpSp;
  NTSTATUS Status;

  TI_DbgPrint(DEBUG_IRP, ("Called.\n"));

  IrpSp = IoGetCurrentIrpStackLocation(Irp);

  /* Get associated connection endpoint file object. Quit if none exists */

  TranContext = IrpSp->FileObject->FsContext;
  if (!TranContext) {
    TI_DbgPrint(MID_TRACE, ("Bad transport context.\n"));
    Status = STATUS_INVALID_PARAMETER;
    goto done;
  }

  Connection = (PCONNECTION_ENDPOINT)TranContext->Handle.ConnectionContext;
  if (!Connection) {
    TI_DbgPrint(MID_TRACE, ("No connection endpoint file object.\n"));
    Status = STATUS_INVALID_PARAMETER;
    goto done;
  }

  Parameters = (PTDI_REQUEST_KERNEL)&IrpSp->Parameters;

  Status = DispPrepareIrpForCancel(TranContext->Handle.ConnectionContext,
                                   Irp,
                                   DispCancelRequest);

  if (NT_SUCCESS(Status)) {
      Status = TCPConnect(
          TranContext->Handle.ConnectionContext,
          Parameters->RequestConnectionInformation,
          Parameters->ReturnConnectionInformation,
          DispDataRequestComplete,
          Irp );
  }

done:
  if (Status != STATUS_PENDING) {
      DispDataRequestComplete(Irp, Status, 0);
  } else
      IoMarkIrpPending(Irp);

  TI_DbgPrint(MAX_TRACE, ("TCP Connect returned %08x\n", Status));

  return Status;
}


NTSTATUS DispTdiDisassociateAddress(
  PIRP Irp)
/*
 * FUNCTION: TDI_DISASSOCIATE_ADDRESS handler
 * ARGUMENTS:
 *     Irp = Pointer to an I/O request packet
 * RETURNS:
 *     Status of operation
 */
{
  PCONNECTION_ENDPOINT Connection;
  PTRANSPORT_CONTEXT TranContext;
  PIO_STACK_LOCATION IrpSp;
  KIRQL OldIrql;

  TI_DbgPrint(DEBUG_IRP, ("Called.\n"));

  IrpSp = IoGetCurrentIrpStackLocation(Irp);

  /* Get associated connection endpoint file object. Quit if none exists */

  TranContext = IrpSp->FileObject->FsContext;
  if (!TranContext) {
    TI_DbgPrint(MID_TRACE, ("Bad transport context.\n"));
    return STATUS_INVALID_PARAMETER;
  }

  Connection = (PCONNECTION_ENDPOINT)TranContext->Handle.ConnectionContext;
  if (!Connection) {
    TI_DbgPrint(MID_TRACE, ("No connection endpoint file object.\n"));
    return STATUS_INVALID_PARAMETER;
  }

  LockObject(Connection, &OldIrql);

  if (!Connection->AddressFile) {
    UnlockObject(Connection, OldIrql);
    TI_DbgPrint(MID_TRACE, ("No address file is asscociated.\n"));
    return STATUS_INVALID_PARAMETER;
  }

  LockObjectAtDpcLevel(Connection->AddressFile);

  /* Remove this connection from the address file */
  DereferenceObject(Connection->AddressFile->Connection);
  Connection->AddressFile->Connection = NULL;

  UnlockObjectFromDpcLevel(Connection->AddressFile);

  /* Remove the address file from this connection */
  DereferenceObject(Connection->AddressFile);
  Connection->AddressFile = NULL;

  UnlockObject(Connection, OldIrql);

  return STATUS_SUCCESS;
}


NTSTATUS DispTdiDisconnect(
  PIRP Irp)
/*
 * FUNCTION: TDI_DISCONNECT handler
 * ARGUMENTS:
 *     Irp = Pointer to an I/O request packet
 * RETURNS:
 *     Status of operation
 */
{
  NTSTATUS Status;
  PTDI_REQUEST_KERNEL_DISCONNECT DisReq;
  PCONNECTION_ENDPOINT Connection;
  PTRANSPORT_CONTEXT TranContext;
  PIO_STACK_LOCATION IrpSp;

  TI_DbgPrint(DEBUG_IRP, ("Called.\n"));

  IrpSp = IoGetCurrentIrpStackLocation(Irp);
  DisReq = (PTDI_REQUEST_KERNEL_DISCONNECT)&IrpSp->Parameters;

  /* Get associated connection endpoint file object. Quit if none exists */

  TranContext = IrpSp->FileObject->FsContext;
  if (!TranContext) {
    TI_DbgPrint(MID_TRACE, ("Bad transport context.\n"));
    Status = STATUS_INVALID_PARAMETER;
    goto done;
  }

  Connection = (PCONNECTION_ENDPOINT)TranContext->Handle.ConnectionContext;
  if (!Connection) {
    TI_DbgPrint(MID_TRACE, ("No connection endpoint file object.\n"));
    Status = STATUS_INVALID_PARAMETER;
    goto done;
  }

  Status = TCPDisconnect(
      TranContext->Handle.ConnectionContext,
      DisReq->RequestFlags,
      DisReq->RequestConnectionInformation,
      DisReq->ReturnConnectionInformation,
      DispDataRequestComplete,
      Irp );

done:
   if (Status != STATUS_PENDING) {
       DispDataRequestComplete(Irp, Status, 0);
   } else
       IoMarkIrpPending(Irp);

  TI_DbgPrint(MAX_TRACE, ("TCP Disconnect returned %08x\n", Status));

  return Status;
}


NTSTATUS DispTdiListen(
  PIRP Irp)
/*
 * FUNCTION: TDI_LISTEN handler
 * ARGUMENTS:
 *     Irp = Pointer to an I/O request packet
 * RETURNS:
 *     Status of operation
 */
{
  PCONNECTION_ENDPOINT Connection;
  PTDI_REQUEST_KERNEL Parameters;
  PTRANSPORT_CONTEXT TranContext;
  PIO_STACK_LOCATION IrpSp;
  NTSTATUS Status = STATUS_SUCCESS;
  KIRQL OldIrql;

  TI_DbgPrint(DEBUG_IRP, ("Called.\n"));

  IrpSp = IoGetCurrentIrpStackLocation(Irp);

  /* Get associated connection endpoint file object. Quit if none exists */

  TranContext = IrpSp->FileObject->FsContext;
  if (TranContext == NULL)
    {
      TI_DbgPrint(MID_TRACE, ("Bad transport context.\n"));
      Status = STATUS_INVALID_PARAMETER;
      goto done;
    }

  Connection = (PCONNECTION_ENDPOINT)TranContext->Handle.ConnectionContext;
  if (Connection == NULL)
    {
      TI_DbgPrint(MID_TRACE, ("No connection endpoint file object.\n"));
      Status = STATUS_INVALID_PARAMETER;
      goto done;
    }

  Parameters = (PTDI_REQUEST_KERNEL)&IrpSp->Parameters;

  Status = DispPrepareIrpForCancel
      (TranContext->Handle.ConnectionContext,
       Irp,
       (PDRIVER_CANCEL)DispCancelListenRequest);

  LockObject(Connection, &OldIrql);

  if (Connection->AddressFile == NULL)
  {
     TI_DbgPrint(MID_TRACE, ("No associated address file\n"));
     UnlockObject(Connection, OldIrql);
     Status = STATUS_INVALID_PARAMETER;
     goto done;
  }

  LockObjectAtDpcLevel(Connection->AddressFile);

  /* Listening will require us to create a listening socket and store it in
   * the address file.  It will be signalled, and attempt to complete an irp
   * when a new connection arrives. */
  /* The important thing to note here is that the irp we'll complete belongs
   * to the socket to be accepted onto, not the listener */
  if( NT_SUCCESS(Status) && !Connection->AddressFile->Listener ) {
      Connection->AddressFile->Listener =
	  TCPAllocateConnectionEndpoint( NULL );

      if( !Connection->AddressFile->Listener )
	  Status = STATUS_NO_MEMORY;

      if( NT_SUCCESS(Status) ) {
          ReferenceObject(Connection->AddressFile);
	  Connection->AddressFile->Listener->AddressFile =
	      Connection->AddressFile;

	  Status = TCPSocket( Connection->AddressFile->Listener,
			      Connection->AddressFile->Family,
			      SOCK_STREAM,
			      Connection->AddressFile->Protocol );
      }

      if( NT_SUCCESS(Status) )
	  Status = TCPListen( Connection->AddressFile->Listener, 1024 );
	  /* BACKLOG */
  }

  if( NT_SUCCESS(Status) ) {
      Status = TCPAccept
	  ( (PTDI_REQUEST)Parameters,
	    Connection->AddressFile->Listener,
	    Connection,
	    DispDataRequestComplete,
	    Irp );
  }

  UnlockObjectFromDpcLevel(Connection->AddressFile);
  UnlockObject(Connection, OldIrql);

done:
  if (Status != STATUS_PENDING) {
      DispDataRequestComplete(Irp, Status, 0);
  } else
      IoMarkIrpPending(Irp);

  TI_DbgPrint(MID_TRACE,("Leaving %x\n", Status));

  return Status;
}


NTSTATUS DispTdiQueryInformation(
  PDEVICE_OBJECT DeviceObject,
  PIRP Irp)
/*
 * FUNCTION: TDI_QUERY_INFORMATION handler
 * ARGUMENTS:
 *     DeviceObject = Pointer to device object structure
 *     Irp          = Pointer to an I/O request packet
 * RETURNS:
 *     Status of operation
 */
{
  PTDI_REQUEST_KERNEL_QUERY_INFORMATION Parameters;
  PTRANSPORT_CONTEXT TranContext;
  PIO_STACK_LOCATION IrpSp;

  TI_DbgPrint(DEBUG_IRP, ("Called.\n"));

  IrpSp = IoGetCurrentIrpStackLocation(Irp);
  Parameters = (PTDI_REQUEST_KERNEL_QUERY_INFORMATION)&IrpSp->Parameters;

  TranContext = IrpSp->FileObject->FsContext;
  if (!TranContext) {
    TI_DbgPrint(MID_TRACE, ("Bad transport context.\n"));
    return STATUS_INVALID_PARAMETER;
  }

  switch (Parameters->QueryType)
  {
    case TDI_QUERY_ADDRESS_INFO:
      {
        PTDI_ADDRESS_INFO AddressInfo;
        PADDRESS_FILE AddrFile;
        PTA_IP_ADDRESS Address;
        PCONNECTION_ENDPOINT Endpoint = NULL;


        if (MmGetMdlByteCount(Irp->MdlAddress) <
            (FIELD_OFFSET(TDI_ADDRESS_INFO, Address.Address[0].Address) +
             sizeof(TDI_ADDRESS_IP))) {
          TI_DbgPrint(MID_TRACE, ("MDL buffer too small.\n"));
          return STATUS_BUFFER_TOO_SMALL;
        }

        AddressInfo = (PTDI_ADDRESS_INFO)MmGetSystemAddressForMdl(Irp->MdlAddress);
		Address = (PTA_IP_ADDRESS)&AddressInfo->Address;

        switch ((ULONG_PTR)IrpSp->FileObject->FsContext2) {
          case TDI_TRANSPORT_ADDRESS_FILE:
            AddrFile = (PADDRESS_FILE)TranContext->Handle.AddressHandle;

			Address->TAAddressCount = 1;
			Address->Address[0].AddressLength = TDI_ADDRESS_LENGTH_IP;
			Address->Address[0].AddressType = TDI_ADDRESS_TYPE_IP;
			Address->Address[0].Address[0].sin_port = AddrFile->Port;
			Address->Address[0].Address[0].in_addr = AddrFile->Address.Address.IPv4Address;
			RtlZeroMemory(
				&Address->Address[0].Address[0].sin_zero,
				sizeof(Address->Address[0].Address[0].sin_zero));
			return STATUS_SUCCESS;

          case TDI_CONNECTION_FILE:
            Endpoint =
				(PCONNECTION_ENDPOINT)TranContext->Handle.ConnectionContext;
			RtlZeroMemory(
				&Address->Address[0].Address[0].sin_zero,
				sizeof(Address->Address[0].Address[0].sin_zero));
			return TCPGetSockAddress( Endpoint, (PTRANSPORT_ADDRESS)Address, FALSE );

          default:
            TI_DbgPrint(MIN_TRACE, ("Invalid transport context\n"));
            return STATUS_INVALID_PARAMETER;
        }
      }

    case TDI_QUERY_CONNECTION_INFO:
      {
        PTDI_CONNECTION_INFORMATION AddressInfo;
        PADDRESS_FILE AddrFile;
        PCONNECTION_ENDPOINT Endpoint = NULL;

        if (MmGetMdlByteCount(Irp->MdlAddress) <
            (FIELD_OFFSET(TDI_CONNECTION_INFORMATION, RemoteAddress) +
             sizeof(PVOID))) {
          TI_DbgPrint(MID_TRACE, ("MDL buffer too small (ptr).\n"));
          return STATUS_BUFFER_TOO_SMALL;
        }

        AddressInfo = (PTDI_CONNECTION_INFORMATION)
          MmGetSystemAddressForMdl(Irp->MdlAddress);

        switch ((ULONG_PTR)IrpSp->FileObject->FsContext2) {
          case TDI_TRANSPORT_ADDRESS_FILE:
            AddrFile = (PADDRESS_FILE)TranContext->Handle.AddressHandle;
            Endpoint = AddrFile ? AddrFile->Connection : NULL;
            break;

          case TDI_CONNECTION_FILE:
            Endpoint =
              (PCONNECTION_ENDPOINT)TranContext->Handle.ConnectionContext;
            break;

          default:
            TI_DbgPrint(MIN_TRACE, ("Invalid transport context\n"));
            return STATUS_INVALID_PARAMETER;
        }

        if (!Endpoint) {
          TI_DbgPrint(MID_TRACE, ("No connection object.\n"));
          return STATUS_INVALID_PARAMETER;
        }

        return TCPGetSockAddress( Endpoint, AddressInfo->RemoteAddress, TRUE );
      }

      case TDI_QUERY_MAX_DATAGRAM_INFO:
      {
         PTDI_MAX_DATAGRAM_INFO MaxDatagramInfo = MmGetSystemAddressForMdl(Irp->MdlAddress);

         MaxDatagramInfo->MaxDatagramSize = 0xFFFF;

         return STATUS_SUCCESS;
     }
  }

  return STATUS_NOT_IMPLEMENTED;
}


NTSTATUS DispTdiReceive(
  PIRP Irp)
/*
 * FUNCTION: TDI_RECEIVE handler
 * ARGUMENTS:
 *     Irp = Pointer to an I/O request packet
 * RETURNS:
 *     Status of operation
 */
{
  PIO_STACK_LOCATION IrpSp;
  PTDI_REQUEST_KERNEL_RECEIVE ReceiveInfo;
  PTRANSPORT_CONTEXT TranContext;
  NTSTATUS Status;
  ULONG BytesReceived = 0;

  TI_DbgPrint(DEBUG_IRP, ("Called.\n"));

  IrpSp = IoGetCurrentIrpStackLocation(Irp);
  ReceiveInfo = (PTDI_REQUEST_KERNEL_RECEIVE)&(IrpSp->Parameters);

  TranContext = IrpSp->FileObject->FsContext;
  if (TranContext == NULL)
    {
      TI_DbgPrint(MID_TRACE, ("Bad transport context.\n"));
      Status = STATUS_INVALID_PARAMETER;
      goto done;
    }

  if (TranContext->Handle.ConnectionContext == NULL)
    {
      TI_DbgPrint(MID_TRACE, ("No connection endpoint file object.\n"));
      Status = STATUS_INVALID_PARAMETER;
      goto done;
    }

  /* Initialize a receive request */
  Status = DispPrepareIrpForCancel
      (TranContext->Handle.ConnectionContext,
       Irp,
       (PDRIVER_CANCEL)DispCancelRequest);

  TI_DbgPrint(MID_TRACE,("TCPIP<<< Got an MDL: %x\n", Irp->MdlAddress));
  if (NT_SUCCESS(Status))
    {
      Status = TCPReceiveData(
	  TranContext->Handle.ConnectionContext,
	  (PNDIS_BUFFER)Irp->MdlAddress,
	  ReceiveInfo->ReceiveLength,
	  &BytesReceived,
	  ReceiveInfo->ReceiveFlags,
	  DispDataRequestComplete,
	  Irp);
    }

done:
  if (Status != STATUS_PENDING) {
      DispDataRequestComplete(Irp, Status, BytesReceived);
  } else
      IoMarkIrpPending(Irp);

  TI_DbgPrint(DEBUG_IRP, ("Leaving. Status is (0x%X)\n", Status));

  return Status;
}


NTSTATUS DispTdiReceiveDatagram(
    PIRP Irp)
/*
 * FUNCTION: TDI_RECEIVE_DATAGRAM handler
 * ARGUMENTS:
 *     Irp = Pointer to an I/O request packet
 * RETURNS:
 *     Status of operation
 */
{
  PIO_STACK_LOCATION IrpSp;
  PTDI_REQUEST_KERNEL_RECEIVEDG DgramInfo;
  PTRANSPORT_CONTEXT TranContext;
  TDI_REQUEST Request;
  NTSTATUS Status;
  ULONG BytesReceived = 0;

  TI_DbgPrint(DEBUG_IRP, ("Called.\n"));

  IrpSp     = IoGetCurrentIrpStackLocation(Irp);
  DgramInfo = (PTDI_REQUEST_KERNEL_RECEIVEDG)&(IrpSp->Parameters);

  TranContext = IrpSp->FileObject->FsContext;
  if (TranContext == NULL)
    {
      TI_DbgPrint(MID_TRACE, ("Bad transport context.\n"));
      Status = STATUS_INVALID_PARAMETER;
      goto done;
    }

  /* Initialize a receive request */
  Request.Handle.AddressHandle = TranContext->Handle.AddressHandle;
  Request.RequestNotifyObject  = DispDataRequestComplete;
  Request.RequestContext       = Irp;

  Status = DispPrepareIrpForCancel(
    IrpSp->FileObject->FsContext,
    Irp,
    (PDRIVER_CANCEL)DispCancelRequest);

  if (NT_SUCCESS(Status))
    {
	PVOID DataBuffer;
	UINT BufferSize;

	NdisQueryBuffer( (PNDIS_BUFFER)Irp->MdlAddress,
			 &DataBuffer,
			 &BufferSize );

      Status = DGReceiveDatagram(
	  Request.Handle.AddressHandle,
	  DgramInfo->ReceiveDatagramInformation,
	  DataBuffer,
	  DgramInfo->ReceiveLength,
	  DgramInfo->ReceiveFlags,
	  DgramInfo->ReturnDatagramInformation,
	  &BytesReceived,
	  (PDATAGRAM_COMPLETION_ROUTINE)DispDataRequestComplete,
	  Irp,
          Irp);
    }

done:
   if (Status != STATUS_PENDING) {
       DispDataRequestComplete(Irp, Status, BytesReceived);
   } else
       IoMarkIrpPending(Irp);

  TI_DbgPrint(DEBUG_IRP, ("Leaving. Status is (0x%X)\n", Status));

  return Status;
}


NTSTATUS DispTdiSend(
    PIRP Irp)
/*
 * FUNCTION: TDI_SEND handler
 * ARGUMENTS:
 *     Irp = Pointer to an I/O request packet
 * RETURNS:
 *     Status of operation
 */
{
  PIO_STACK_LOCATION IrpSp;
  PTDI_REQUEST_KERNEL_SEND SendInfo;
  PTRANSPORT_CONTEXT TranContext;
  NTSTATUS Status;
  ULONG BytesSent = 0;

  TI_DbgPrint(DEBUG_IRP, ("Called.\n"));

  IrpSp = IoGetCurrentIrpStackLocation(Irp);
  SendInfo = (PTDI_REQUEST_KERNEL_SEND)&(IrpSp->Parameters);

  TranContext = IrpSp->FileObject->FsContext;
  if (TranContext == NULL)
    {
      TI_DbgPrint(MID_TRACE, ("Bad transport context.\n"));
      Status = STATUS_INVALID_PARAMETER;
      goto done;
    }

  if (TranContext->Handle.ConnectionContext == NULL)
    {
      TI_DbgPrint(MID_TRACE, ("No connection endpoint file object.\n"));
      Status = STATUS_INVALID_PARAMETER;
      goto done;
    }

  Status = DispPrepareIrpForCancel(
    IrpSp->FileObject->FsContext,
    Irp,
    (PDRIVER_CANCEL)DispCancelRequest);

  TI_DbgPrint(MID_TRACE,("TCPIP<<< Got an MDL: %x\n", Irp->MdlAddress));
  if (NT_SUCCESS(Status))
    {
	PVOID Data;
	UINT Len;

	NdisQueryBuffer( Irp->MdlAddress, &Data, &Len );

	TI_DbgPrint(MID_TRACE,("About to TCPSendData\n"));
	Status = TCPSendData(
	    TranContext->Handle.ConnectionContext,
	    Data,
	    SendInfo->SendLength,
	    &BytesSent,
	    SendInfo->SendFlags,
	    DispDataRequestComplete,
	    Irp);
    }

done:
   if (Status != STATUS_PENDING) {
       DispDataRequestComplete(Irp, Status, BytesSent);
   } else
       IoMarkIrpPending(Irp);

  TI_DbgPrint(DEBUG_IRP, ("Leaving. Status is (0x%X)\n", Status));

  return Status;
}


NTSTATUS DispTdiSendDatagram(
    PIRP Irp)
/*
 * FUNCTION: TDI_SEND_DATAGRAM handler
 * ARGUMENTS:
 *     Irp = Pointer to an I/O request packet
 * RETURNS:
 *     Status of operation
 */
{
    PIO_STACK_LOCATION IrpSp;
    TDI_REQUEST Request;
    PTDI_REQUEST_KERNEL_SENDDG DgramInfo;
    PTRANSPORT_CONTEXT TranContext;
    NTSTATUS Status;

    TI_DbgPrint(DEBUG_IRP, ("Called.\n"));

    IrpSp       = IoGetCurrentIrpStackLocation(Irp);
    DgramInfo   = (PTDI_REQUEST_KERNEL_SENDDG)&(IrpSp->Parameters);

    TranContext = IrpSp->FileObject->FsContext;
    if (TranContext == NULL)
    {
      TI_DbgPrint(MID_TRACE, ("Bad transport context.\n"));
      Status = STATUS_INVALID_PARAMETER;
      goto done;
    }

    /* Initialize a send request */
    Request.Handle.AddressHandle = TranContext->Handle.AddressHandle;
    Request.RequestNotifyObject  = DispDataRequestComplete;
    Request.RequestContext       = Irp;

    Status = DispPrepareIrpForCancel(
        IrpSp->FileObject->FsContext,
        Irp,
        (PDRIVER_CANCEL)DispCancelRequest);

    if (NT_SUCCESS(Status)) {
	PVOID DataBuffer;
	UINT BufferSize;

	TI_DbgPrint(MID_TRACE,("About to query buffer %x\n", Irp->MdlAddress));

	NdisQueryBuffer( (PNDIS_BUFFER)Irp->MdlAddress,
			 &DataBuffer,
			 &BufferSize );

        /* FIXME: DgramInfo->SendDatagramInformation->RemoteAddress
           must be of type PTDI_ADDRESS_IP */
	TI_DbgPrint(MID_TRACE,
		    ("About to call send routine %x\n",
		     (*((PADDRESS_FILE)Request.Handle.AddressHandle)->Send)));

        if( (*((PADDRESS_FILE)Request.Handle.AddressHandle)->Send != NULL) )
        {
	        ULONG DataUsed = 0;
            Status = (*((PADDRESS_FILE)Request.Handle.AddressHandle)->Send)(
                Request.Handle.AddressHandle,
                DgramInfo->SendDatagramInformation,
                DataBuffer,
                BufferSize,
<<<<<<< HEAD
                &DataUsed);
            Irp->IoStatus.Information = DataUsed;
        }
        else
=======
                &Irp->IoStatus.Information);
        else {
>>>>>>> 051cf089
            Status = STATUS_UNSUCCESSFUL;
            ASSERT(FALSE);
        }
    }

done:
    if (Status != STATUS_PENDING) {
        DispDataRequestComplete(Irp, Status, Irp->IoStatus.Information);
    } else
        IoMarkIrpPending(Irp);

    TI_DbgPrint(DEBUG_IRP, ("Leaving.\n"));

    return Status;
}


NTSTATUS DispTdiSetEventHandler(PIRP Irp)
/*
 * FUNCTION: TDI_SET_EVENT_HANDER handler
 * ARGUMENTS:
 *     Irp = Pointer to a I/O request packet
 * RETURNS:
 *     Status of operation
 */
{
  PTDI_REQUEST_KERNEL_SET_EVENT Parameters;
  PTRANSPORT_CONTEXT TranContext;
  PIO_STACK_LOCATION IrpSp;
  PADDRESS_FILE AddrFile;
  NTSTATUS Status;
  KIRQL OldIrql;

  TI_DbgPrint(DEBUG_IRP, ("Called.\n"));

  IrpSp = IoGetCurrentIrpStackLocation(Irp);

  /* Get associated address file object. Quit if none exists */

  TranContext = IrpSp->FileObject->FsContext;
  if (!TranContext) {
    TI_DbgPrint(MIN_TRACE, ("Bad transport context.\n"));
    return STATUS_INVALID_PARAMETER;
  }

  AddrFile = (PADDRESS_FILE)TranContext->Handle.AddressHandle;
  if (!AddrFile) {
    TI_DbgPrint(MIN_TRACE, ("No address file object.\n"));
    return STATUS_INVALID_PARAMETER;
  }

  Parameters = (PTDI_REQUEST_KERNEL_SET_EVENT)&IrpSp->Parameters;
  Status     = STATUS_SUCCESS;

  LockObject(AddrFile, &OldIrql);

  /* Set the event handler. if an event handler is associated with
     a specific event, it's flag (RegisteredXxxHandler) is TRUE.
     If an event handler is not used it's flag is FALSE */
  switch (Parameters->EventType) {
  case TDI_EVENT_CONNECT:
    if (!Parameters->EventHandler) {
      AddrFile->ConnectHandlerContext    = NULL;
      AddrFile->RegisteredConnectHandler = FALSE;
    } else {
      AddrFile->ConnectHandler =
        (PTDI_IND_CONNECT)Parameters->EventHandler;
      AddrFile->ConnectHandlerContext    = Parameters->EventContext;
      AddrFile->RegisteredConnectHandler = TRUE;
    }
    break;

  case TDI_EVENT_DISCONNECT:
    if (!Parameters->EventHandler) {
      AddrFile->DisconnectHandlerContext    = NULL;
      AddrFile->RegisteredDisconnectHandler = FALSE;
    } else {
      AddrFile->DisconnectHandler =
        (PTDI_IND_DISCONNECT)Parameters->EventHandler;
      AddrFile->DisconnectHandlerContext    = Parameters->EventContext;
      AddrFile->RegisteredDisconnectHandler = TRUE;
    }
    break;

    case TDI_EVENT_ERROR:
    if (Parameters->EventHandler == NULL) {
      AddrFile->ErrorHandlerContext    = NULL;
      AddrFile->RegisteredErrorHandler = FALSE;
    } else {
      AddrFile->ErrorHandler =
        (PTDI_IND_ERROR)Parameters->EventHandler;
      AddrFile->ErrorHandlerContext    = Parameters->EventContext;
      AddrFile->RegisteredErrorHandler = TRUE;
    }
    break;

  case TDI_EVENT_RECEIVE:
    if (Parameters->EventHandler == NULL) {
      AddrFile->ReceiveHandlerContext    = NULL;
      AddrFile->RegisteredReceiveHandler = FALSE;
    } else {
      AddrFile->ReceiveHandler =
        (PTDI_IND_RECEIVE)Parameters->EventHandler;
      AddrFile->ReceiveHandlerContext    = Parameters->EventContext;
      AddrFile->RegisteredReceiveHandler = TRUE;
    }
    break;

  case TDI_EVENT_RECEIVE_DATAGRAM:
    if (Parameters->EventHandler == NULL) {
      AddrFile->ReceiveDatagramHandlerContext    = NULL;
      AddrFile->RegisteredReceiveDatagramHandler = FALSE;
    } else {
      AddrFile->ReceiveDatagramHandler =
        (PTDI_IND_RECEIVE_DATAGRAM)Parameters->EventHandler;
      AddrFile->ReceiveDatagramHandlerContext    = Parameters->EventContext;
      AddrFile->RegisteredReceiveDatagramHandler = TRUE;
    }
    break;

  case TDI_EVENT_RECEIVE_EXPEDITED:
    if (Parameters->EventHandler == NULL) {
      AddrFile->ExpeditedReceiveHandlerContext    = NULL;
      AddrFile->RegisteredExpeditedReceiveHandler = FALSE;
    } else {
      AddrFile->ExpeditedReceiveHandler =
        (PTDI_IND_RECEIVE_EXPEDITED)Parameters->EventHandler;
      AddrFile->ExpeditedReceiveHandlerContext    = Parameters->EventContext;
      AddrFile->RegisteredExpeditedReceiveHandler = TRUE;
    }
    break;

  case TDI_EVENT_CHAINED_RECEIVE:
    if (Parameters->EventHandler == NULL) {
      AddrFile->ChainedReceiveHandlerContext    = NULL;
      AddrFile->RegisteredChainedReceiveHandler = FALSE;
    } else {
      AddrFile->ChainedReceiveHandler =
        (PTDI_IND_CHAINED_RECEIVE)Parameters->EventHandler;
      AddrFile->ChainedReceiveHandlerContext    = Parameters->EventContext;
      AddrFile->RegisteredChainedReceiveHandler = TRUE;
    }
    break;

  case TDI_EVENT_CHAINED_RECEIVE_DATAGRAM:
    if (Parameters->EventHandler == NULL) {
      AddrFile->ChainedReceiveDatagramHandlerContext    = NULL;
      AddrFile->RegisteredChainedReceiveDatagramHandler = FALSE;
    } else {
      AddrFile->ChainedReceiveDatagramHandler =
        (PTDI_IND_CHAINED_RECEIVE_DATAGRAM)Parameters->EventHandler;
      AddrFile->ChainedReceiveDatagramHandlerContext    = Parameters->EventContext;
      AddrFile->RegisteredChainedReceiveDatagramHandler = TRUE;
    }
    break;

  case TDI_EVENT_CHAINED_RECEIVE_EXPEDITED:
    if (Parameters->EventHandler == NULL) {
      AddrFile->ChainedReceiveExpeditedHandlerContext    = NULL;
      AddrFile->RegisteredChainedReceiveExpeditedHandler = FALSE;
    } else {
      AddrFile->ChainedReceiveExpeditedHandler =
        (PTDI_IND_CHAINED_RECEIVE_EXPEDITED)Parameters->EventHandler;
      AddrFile->ChainedReceiveExpeditedHandlerContext    = Parameters->EventContext;
      AddrFile->RegisteredChainedReceiveExpeditedHandler = TRUE;
    }
    break;

  default:
    TI_DbgPrint(MIN_TRACE, ("Unknown event type (0x%X).\n",
      Parameters->EventType));

    Status = STATUS_INVALID_PARAMETER;
  }

  UnlockObject(AddrFile, OldIrql);

  return Status;
}


NTSTATUS DispTdiSetInformation(
    PIRP Irp)
/*
 * FUNCTION: TDI_SET_INFORMATION handler
 * ARGUMENTS:
 *     Irp = Pointer to an I/O request packet
 * RETURNS:
 *     Status of operation
 */
{
    TI_DbgPrint(DEBUG_IRP, ("Called.\n"));

	return STATUS_NOT_IMPLEMENTED;
}


VOID DispTdiQueryInformationExComplete(
    PVOID Context,
    ULONG Status,
    UINT ByteCount)
/*
 * FUNCTION: Completes a TDI QueryInformationEx request
 * ARGUMENTS:
 *     Context   = Pointer to the IRP for the request
 *     Status    = TDI status of the request
 *     ByteCount = Number of bytes returned in output buffer
 */
{
    PTI_QUERY_CONTEXT QueryContext;

    QueryContext = (PTI_QUERY_CONTEXT)Context;
    if (NT_SUCCESS(Status)) {
        CopyBufferToBufferChain(
            QueryContext->InputMdl,
            FIELD_OFFSET(TCP_REQUEST_QUERY_INFORMATION_EX, Context),
            (PCHAR)&QueryContext->QueryInfo.Context,
            CONTEXT_SIZE);
    }

    MmUnlockPages(QueryContext->InputMdl);
    IoFreeMdl(QueryContext->InputMdl);
    if( QueryContext->OutputMdl ) {
	MmUnlockPages(QueryContext->OutputMdl);
	IoFreeMdl(QueryContext->OutputMdl);
    }

    QueryContext->Irp->IoStatus.Information = ByteCount;
    QueryContext->Irp->IoStatus.Status      = Status;

    ExFreePoolWithTag(QueryContext, QUERY_CONTEXT_TAG);
}


NTSTATUS DispTdiQueryInformationEx(
    PIRP Irp,
    PIO_STACK_LOCATION IrpSp)
/*
 * FUNCTION: TDI QueryInformationEx handler
 * ARGUMENTS:
 *     Irp   = Pointer to I/O request packet
 *     IrpSp = Pointer to current stack location of Irp
 * RETURNS:
 *     Status of operation
 */
{
    PTCP_REQUEST_QUERY_INFORMATION_EX InputBuffer;
    PTRANSPORT_CONTEXT TranContext;
    PTI_QUERY_CONTEXT QueryContext;
    PVOID OutputBuffer;
    TDI_REQUEST Request;
    UINT Size;
    UINT InputBufferLength;
    UINT OutputBufferLength;
    BOOLEAN InputMdlLocked  = FALSE;
    BOOLEAN OutputMdlLocked = FALSE;
    PMDL InputMdl           = NULL;
    PMDL OutputMdl          = NULL;
    NTSTATUS Status         = STATUS_SUCCESS;

    TI_DbgPrint(DEBUG_IRP, ("Called.\n"));

    TranContext = (PTRANSPORT_CONTEXT)IrpSp->FileObject->FsContext;

    switch ((ULONG_PTR)IrpSp->FileObject->FsContext2) {
    case TDI_TRANSPORT_ADDRESS_FILE:
        Request.Handle.AddressHandle = TranContext->Handle.AddressHandle;
        break;

    case TDI_CONNECTION_FILE:
        Request.Handle.ConnectionContext = TranContext->Handle.ConnectionContext;
        break;

    case TDI_CONTROL_CHANNEL_FILE:
        Request.Handle.ControlChannel = TranContext->Handle.ControlChannel;
        break;

    default:
        TI_DbgPrint(MIN_TRACE, ("Invalid transport context\n"));
        return STATUS_INVALID_PARAMETER;
    }

    InputBufferLength  = IrpSp->Parameters.DeviceIoControl.InputBufferLength;
    OutputBufferLength = IrpSp->Parameters.DeviceIoControl.OutputBufferLength;

    /* Validate parameters */
    if ((InputBufferLength == sizeof(TCP_REQUEST_QUERY_INFORMATION_EX)) &&
        (OutputBufferLength != 0)) {

        InputBuffer = (PTCP_REQUEST_QUERY_INFORMATION_EX)
            IrpSp->Parameters.DeviceIoControl.Type3InputBuffer;
        OutputBuffer = Irp->UserBuffer;

        QueryContext = ExAllocatePoolWithTag(NonPagedPool, sizeof(TI_QUERY_CONTEXT), QUERY_CONTEXT_TAG);
        if (QueryContext) {
	    _SEH2_TRY {
                InputMdl = IoAllocateMdl(InputBuffer,
                    sizeof(TCP_REQUEST_QUERY_INFORMATION_EX),
                    FALSE, TRUE, NULL);

                OutputMdl = IoAllocateMdl(OutputBuffer,
                    OutputBufferLength, FALSE, TRUE, NULL);

                if (InputMdl && OutputMdl) {

                    MmProbeAndLockPages(InputMdl, Irp->RequestorMode,
                        IoModifyAccess);

                    InputMdlLocked = TRUE;

                    MmProbeAndLockPages(OutputMdl, Irp->RequestorMode,
                        IoWriteAccess);

                    OutputMdlLocked = TRUE;

                    RtlCopyMemory(&QueryContext->QueryInfo,
                        InputBuffer, sizeof(TCP_REQUEST_QUERY_INFORMATION_EX));
                } else
                    Status = STATUS_INSUFFICIENT_RESOURCES;
            } _SEH2_EXCEPT(EXCEPTION_EXECUTE_HANDLER) {
                Status = _SEH2_GetExceptionCode();
            } _SEH2_END;

            if (NT_SUCCESS(Status)) {
                Size = MmGetMdlByteCount(OutputMdl);

                QueryContext->Irp       = Irp;
                QueryContext->InputMdl  = InputMdl;
                QueryContext->OutputMdl = OutputMdl;

                Request.RequestNotifyObject = DispTdiQueryInformationExComplete;
                Request.RequestContext      = QueryContext;
                Status = InfoTdiQueryInformationEx(&Request,
                    &QueryContext->QueryInfo.ID, OutputMdl,
                    &Size, &QueryContext->QueryInfo.Context);
                DispTdiQueryInformationExComplete(QueryContext, Status, Size);

                TI_DbgPrint(MAX_TRACE, ("Leaving. Status = (0x%X)\n", Status));

                return Status;
            }

            /* An error occurred if we get here */

            if (InputMdl) {
                if (InputMdlLocked)
                    MmUnlockPages(InputMdl);
                IoFreeMdl(InputMdl);
            }

            if (OutputMdl) {
                if (OutputMdlLocked)
                    MmUnlockPages(OutputMdl);
                IoFreeMdl(OutputMdl);
            }

            ExFreePoolWithTag(QueryContext, QUERY_CONTEXT_TAG);
        } else
            Status = STATUS_INSUFFICIENT_RESOURCES;
    } else if( InputBufferLength ==
	       sizeof(TCP_REQUEST_QUERY_INFORMATION_EX) ) {
	/* Handle the case where the user is probing the buffer for length */
	TI_DbgPrint(MAX_TRACE, ("InputBufferLength %d OutputBufferLength %d\n",
				InputBufferLength, OutputBufferLength));
        InputBuffer = (PTCP_REQUEST_QUERY_INFORMATION_EX)
            IrpSp->Parameters.DeviceIoControl.Type3InputBuffer;

	Size = 0;

        QueryContext = ExAllocatePoolWithTag(NonPagedPool, sizeof(TI_QUERY_CONTEXT), QUERY_CONTEXT_TAG);
        if (!QueryContext) return STATUS_INSUFFICIENT_RESOURCES;

	_SEH2_TRY {
	    InputMdl = IoAllocateMdl(InputBuffer,
				     sizeof(TCP_REQUEST_QUERY_INFORMATION_EX),
				     FALSE, TRUE, NULL);

	    MmProbeAndLockPages(InputMdl, Irp->RequestorMode,
				IoModifyAccess);

	    InputMdlLocked = TRUE;
	    Status = STATUS_SUCCESS;
	} _SEH2_EXCEPT(EXCEPTION_EXECUTE_HANDLER) {
	    TI_DbgPrint(MAX_TRACE, ("Failed to acquire client buffer\n"));
	    Status = _SEH2_GetExceptionCode();
	} _SEH2_END;

	if( !NT_SUCCESS(Status) || !InputMdl ) {
	    if( InputMdl ) IoFreeMdl( InputMdl );
	    ExFreePoolWithTag(QueryContext, QUERY_CONTEXT_TAG);
	    return Status;
	}

	RtlCopyMemory(&QueryContext->QueryInfo,
		      InputBuffer, sizeof(TCP_REQUEST_QUERY_INFORMATION_EX));

	QueryContext->Irp       = Irp;
	QueryContext->InputMdl  = InputMdl;
	QueryContext->OutputMdl = NULL;

	Request.RequestNotifyObject = DispTdiQueryInformationExComplete;
	Request.RequestContext      = QueryContext;
	Status = InfoTdiQueryInformationEx(&Request,
					   &QueryContext->QueryInfo.ID,
					   NULL,
					   &Size,
					   &QueryContext->QueryInfo.Context);
	DispTdiQueryInformationExComplete(QueryContext, Status, Size);
	TI_DbgPrint(MAX_TRACE, ("Leaving. Status = (0x%X)\n", Status));
    } else Status = STATUS_INVALID_PARAMETER;

    TI_DbgPrint(MIN_TRACE, ("Leaving. Status = (0x%X)\n", Status));

    return Status;
}


NTSTATUS DispTdiSetInformationEx(
    PIRP Irp,
    PIO_STACK_LOCATION IrpSp)
/*
 * FUNCTION: TDI SetInformationEx handler
 * ARGUMENTS:
 *     Irp   = Pointer to I/O request packet
 *     IrpSp = Pointer to current stack location of Irp
 * RETURNS:
 *     Status of operation
 */
{
    PTRANSPORT_CONTEXT TranContext;
    PTCP_REQUEST_SET_INFORMATION_EX Info;
    TDI_REQUEST Request;
    TDI_STATUS Status;

    TI_DbgPrint(DEBUG_IRP, ("Called.\n"));

    TranContext = (PTRANSPORT_CONTEXT)IrpSp->FileObject->FsContext;
    Info        = (PTCP_REQUEST_SET_INFORMATION_EX)Irp->AssociatedIrp.SystemBuffer;

    switch ((ULONG_PTR)IrpSp->FileObject->FsContext2) {
    case TDI_TRANSPORT_ADDRESS_FILE:
        Request.Handle.AddressHandle = TranContext->Handle.AddressHandle;
        break;

    case TDI_CONNECTION_FILE:
        Request.Handle.ConnectionContext = TranContext->Handle.ConnectionContext;
        break;

    case TDI_CONTROL_CHANNEL_FILE:
        Request.Handle.ControlChannel = TranContext->Handle.ControlChannel;
        break;

    default:
        Irp->IoStatus.Status      = STATUS_INVALID_PARAMETER;
        Irp->IoStatus.Information = 0;

        TI_DbgPrint(DEBUG_IRP, ("Completing IRP at (0x%X).\n", Irp));

        return Irp->IoStatus.Status;
    }

    Status = DispPrepareIrpForCancel(TranContext, Irp, NULL);
    if (NT_SUCCESS(Status)) {
        Request.RequestNotifyObject = DispDataRequestComplete;
        Request.RequestContext      = Irp;

        Status = InfoTdiSetInformationEx(&Request, &Info->ID,
            &Info->Buffer, Info->BufferSize);
    }

    return Status;
}

/* TODO: Support multiple addresses per interface.
 * For now just set the nte context to the interface index.
 *
 * Later on, create an NTE context and NTE instance
 */

NTSTATUS DispTdiSetIPAddress( PIRP Irp, PIO_STACK_LOCATION IrpSp ) {
    NTSTATUS Status = STATUS_DEVICE_DOES_NOT_EXIST;
    PIP_SET_ADDRESS IpAddrChange =
        (PIP_SET_ADDRESS)Irp->AssociatedIrp.SystemBuffer;
    IF_LIST_ITER(IF);

    TI_DbgPrint(MID_TRACE,("Setting IP Address for adapter %d\n",
			   IpAddrChange->NteIndex));

    ForEachInterface(IF) {
	TI_DbgPrint(MID_TRACE,("Looking at adapter %d\n", IF->Index));

        if( IF->Unicast.Address.IPv4Address == IpAddrChange->Address ) {
            Status = STATUS_DUPLICATE_OBJECTID;
            break;
        }
        if( IF->Index == IpAddrChange->NteIndex ) {
            IPRemoveInterfaceRoute( IF );

            IF->Unicast.Type = IP_ADDRESS_V4;
            IF->Unicast.Address.IPv4Address = IpAddrChange->Address;
            IF->Netmask.Type = IP_ADDRESS_V4;
            IF->Netmask.Address.IPv4Address = IpAddrChange->Netmask;
            IF->Broadcast.Type = IP_ADDRESS_V4;
	    IF->Broadcast.Address.IPv4Address =
		IF->Unicast.Address.IPv4Address |
		~IF->Netmask.Address.IPv4Address;

            TI_DbgPrint(MID_TRACE,("New Unicast Address: %x\n",
                                   IF->Unicast.Address.IPv4Address));
            TI_DbgPrint(MID_TRACE,("New Netmask        : %x\n",
                                   IF->Netmask.Address.IPv4Address));

            IPAddInterfaceRoute( IF );

            IpAddrChange->Address = IF->Index;
            Status = STATUS_SUCCESS;
            Irp->IoStatus.Information = IF->Index;
            break;
        }
    } EndFor(IF);

    Irp->IoStatus.Status = Status;
    return Status;
}

NTSTATUS DispTdiDeleteIPAddress( PIRP Irp, PIO_STACK_LOCATION IrpSp ) {
    NTSTATUS Status = STATUS_UNSUCCESSFUL;
    PUSHORT NteIndex = Irp->AssociatedIrp.SystemBuffer;
    IF_LIST_ITER(IF);

    ForEachInterface(IF) {
        if( IF->Index == *NteIndex ) {
            IPRemoveInterfaceRoute( IF );
            IF->Unicast.Type = IP_ADDRESS_V4;
            IF->Unicast.Address.IPv4Address = 0;
            IF->Netmask.Type = IP_ADDRESS_V4;
            IF->Netmask.Address.IPv4Address = 0;
            IF->Broadcast.Type = IP_ADDRESS_V4;
            IF->Broadcast.Address.IPv4Address = 0;
            Status = STATUS_SUCCESS;
        }
    } EndFor(IF);

    Irp->IoStatus.Status = Status;
    return Status;
}

/* EOF */<|MERGE_RESOLUTION|>--- conflicted
+++ resolved
@@ -147,27 +147,8 @@
     switch(MinorFunction) {
     case TDI_SEND:
     case TDI_RECEIVE:
-<<<<<<< HEAD
-        DisType = exAllocatePool(NonPagedPool, sizeof(DISCONNECT_TYPE));
-        if (DisType)
-        {
-	    DisType->Type = TDI_DISCONNECT_RELEASE |
-	       ((MinorFunction == TDI_RECEIVE) ? TDI_DISCONNECT_ABORT : 0);
-	    DisType->Context = TranContext->Handle.ConnectionContext;
-	    DisType->Irp = Irp;
-
-	TCPRemoveIRP( TranContext->Handle.ConnectionContext, Irp );
-
-            if (!ChewCreate(DispDoDisconnect, DisType))
-                exFreePool(DisType);
-        }
-
-	IoReleaseCancelSpinLock(Irp->CancelIrql);
-        return;
-=======
 	DequeuedIrp = TCPRemoveIRP( TranContext->Handle.ConnectionContext, Irp );
         break;
->>>>>>> 051cf089
 
     case TDI_SEND_DATAGRAM:
         if (FileObject->FsContext2 != (PVOID)TDI_TRANSPORT_ADDRESS_FILE) {
@@ -198,7 +179,7 @@
     }
 
     if (DequeuedIrp)
-       IRPFinish(Irp, STATUS_CANCELLED);
+    IRPFinish(Irp, STATUS_CANCELLED);
 
     TI_DbgPrint(MAX_TRACE, ("Leaving.\n"));
 }
@@ -241,8 +222,8 @@
     if (TCPAbortListenForSocket(Connection->AddressFile->Listener,
                                 Connection))
     {
-        Irp->IoStatus.Information = 0;
-        IRPFinish(Irp, STATUS_CANCELLED);
+    Irp->IoStatus.Information = 0;
+    IRPFinish(Irp, STATUS_CANCELLED);
     }
 
     TI_DbgPrint(MAX_TRACE, ("Leaving.\n"));
@@ -782,7 +763,7 @@
          MaxDatagramInfo->MaxDatagramSize = 0xFFFF;
 
          return STATUS_SUCCESS;
-     }
+      }
   }
 
   return STATUS_NOT_IMPLEMENTED;
@@ -1065,18 +1046,13 @@
                 DgramInfo->SendDatagramInformation,
                 DataBuffer,
                 BufferSize,
-<<<<<<< HEAD
                 &DataUsed);
             Irp->IoStatus.Information = DataUsed;
         }
-        else
-=======
-                &Irp->IoStatus.Information);
         else {
->>>>>>> 051cf089
             Status = STATUS_UNSUCCESSFUL;
             ASSERT(FALSE);
-        }
+    }
     }
 
 done:
