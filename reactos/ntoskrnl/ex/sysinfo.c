/*
 * COPYRIGHT:       See COPYING in the top level directory
 * PROJECT:         ReactOS kernel
 * FILE:            ntoskrnl/ex/sysinfo.c
 * PURPOSE:         System information functions
 *
 * PROGRAMMERS:     David Welch (welch@mcmail.com)
 *                  Aleksey Bragin (aleksey@reactos.org)
 */

/* INCLUDES *****************************************************************/

#include <ntoskrnl.h>
#define NDEBUG
#include <debug.h>

VOID MmPrintMemoryStatistic(VOID);

FAST_MUTEX ExpEnvironmentLock;
ERESOURCE ExpFirmwareTableResource;
LIST_ENTRY ExpFirmwareTableProviderListHead;

NTSTATUS
NTAPI
ExpQueryModuleInformation(IN PLIST_ENTRY KernelModeList,
                          IN PLIST_ENTRY UserModeList,
                          OUT PRTL_PROCESS_MODULES Modules,
                          IN ULONG Length,
                          OUT PULONG ReturnLength)
{
    NTSTATUS Status = STATUS_SUCCESS;
    ULONG RequiredLength;
    PRTL_PROCESS_MODULE_INFORMATION ModuleInfo;
    PLDR_DATA_TABLE_ENTRY LdrEntry;
    ANSI_STRING ModuleName;
    ULONG ModuleCount = 0;
    PLIST_ENTRY NextEntry;
    PCHAR p;

    /* Setup defaults */
    RequiredLength = FIELD_OFFSET(RTL_PROCESS_MODULES, Modules);
    ModuleInfo = &Modules->Modules[0];

    /* Loop the kernel list */
    NextEntry = KernelModeList->Flink;
    while (NextEntry != KernelModeList)
    {
        /* Get the entry */
        LdrEntry = CONTAINING_RECORD(NextEntry,
                                     LDR_DATA_TABLE_ENTRY,
                                     InLoadOrderLinks);

        /* Update size and check if we can manage one more entry */
        RequiredLength += sizeof(RTL_PROCESS_MODULE_INFORMATION);
        if (Length >= RequiredLength)
        {
            /* Fill it out */
            ModuleInfo->MappedBase = NULL;
            ModuleInfo->ImageBase = LdrEntry->DllBase;
            ModuleInfo->ImageSize = LdrEntry->SizeOfImage;
            ModuleInfo->Flags = LdrEntry->Flags;
            ModuleInfo->LoadCount = LdrEntry->LoadCount;
            ModuleInfo->LoadOrderIndex = (USHORT)ModuleCount;
            ModuleInfo->InitOrderIndex = 0;

            /* Setup name */
            RtlInitEmptyAnsiString(&ModuleName,
                                   ModuleInfo->FullPathName,
                                   sizeof(ModuleInfo->FullPathName));

            /* Convert it */
            Status = RtlUnicodeStringToAnsiString(&ModuleName,
                                                  &LdrEntry->FullDllName,
                                                  FALSE);
            if ((NT_SUCCESS(Status)) || (Status == STATUS_BUFFER_OVERFLOW))
            {
                /* Calculate offset to name */
                p = ModuleName.Buffer + ModuleName.Length;
                while ((p > ModuleName.Buffer) && (*--p))
                {
                    /* Check if we found the separator */
                    if (*p == OBJ_NAME_PATH_SEPARATOR)
                    {
                        /* We did, break out */
                        p++;
                        break;
                    }
                }

                /* Set the offset */
                ModuleInfo->OffsetToFileName = p - ModuleName.Buffer;
            }
            else
            {
                /* Return empty name */
                ModuleInfo->FullPathName[0] = ANSI_NULL;
                ModuleInfo->OffsetToFileName = 0;
            }

            /* Go to the next module */
            ModuleInfo++;
        }
        else
        {
            /* Set error code */
            Status = STATUS_INFO_LENGTH_MISMATCH;
        }

        /* Update count and move to next entry */
        ModuleCount++;
        NextEntry = NextEntry->Flink;
    }

    /* Check if caller also wanted user modules */
    if (UserModeList)
    {
        /* FIXME: TODO */
        DPRINT1("User-mode list not yet supported in ReactOS!\n");
    }

    /* Update return length */
    if (ReturnLength) *ReturnLength = RequiredLength;

    /* Validate the length again */
    if (Length >= FIELD_OFFSET(RTL_PROCESS_MODULES, Modules))
    {
        /* Set the final count */
        Modules->NumberOfModules = ModuleCount;
    }
    else
    {
        /* Otherwise, we failed */
        Status = STATUS_INFO_LENGTH_MISMATCH;
    }

    /* Done */
    return Status;
}

/* FUNCTIONS *****************************************************************/

/*
 * @implemented
 */
#undef ExGetPreviousMode
KPROCESSOR_MODE
NTAPI
ExGetPreviousMode (VOID)
{
    return KeGetPreviousMode();
}

/*
 * @implemented
 */
VOID
NTAPI
ExGetCurrentProcessorCpuUsage(PULONG CpuUsage)
{
    PKPRCB Prcb;
    ULONG TotalTime;
    ULONGLONG ScaledIdle;

    Prcb = KeGetCurrentPrcb();

    ScaledIdle = Prcb->IdleThread->KernelTime * 100;
    TotalTime = Prcb->KernelTime + Prcb->UserTime;
    if (TotalTime != 0)
        *CpuUsage = (ULONG)(100 - (ScaledIdle / TotalTime));
    else
        *CpuUsage = 0;
}

/*
 * @implemented
 */
VOID
NTAPI
ExGetCurrentProcessorCounts(PULONG ThreadKernelTime,
                            PULONG TotalCpuTime,
                            PULONG ProcessorNumber)
{
    PKPRCB Prcb;

    Prcb = KeGetCurrentPrcb();

    *ThreadKernelTime = Prcb->KernelTime + Prcb->UserTime;
    *TotalCpuTime = Prcb->CurrentThread->KernelTime;
    *ProcessorNumber = KeGetCurrentProcessorNumber();
}

/*
 * @implemented
 */
BOOLEAN
NTAPI
ExIsProcessorFeaturePresent(IN ULONG ProcessorFeature)
{
    /* Quick check to see if it exists at all */
    if (ProcessorFeature >= PROCESSOR_FEATURE_MAX) return(FALSE);

    /* Return our support for it */
    return(SharedUserData->ProcessorFeatures[ProcessorFeature]);
}

/*
 * @implemented
 */
BOOLEAN
NTAPI
ExVerifySuite(SUITE_TYPE SuiteType)
{
    if (SuiteType == Personal) return TRUE;
    return FALSE;
}

NTSTATUS
NTAPI
NtQuerySystemEnvironmentValue(IN PUNICODE_STRING VariableName,
                              OUT PWSTR ValueBuffer,
                              IN ULONG ValueBufferLength,
                              IN OUT PULONG ReturnLength OPTIONAL)
{
    ANSI_STRING AName;
    UNICODE_STRING WName;
    ARC_STATUS Result;
    PCH Value;
    ANSI_STRING AValue;
    UNICODE_STRING WValue;
    KPROCESSOR_MODE PreviousMode;
    NTSTATUS Status = STATUS_SUCCESS;

    PAGED_CODE();

    PreviousMode = ExGetPreviousMode();

    if (PreviousMode != KernelMode)
    {
        _SEH2_TRY
        {
            ProbeForRead(VariableName,
                         sizeof(UNICODE_STRING),
                         sizeof(ULONG));

            ProbeForWrite(ValueBuffer,
                          ValueBufferLength,
                          sizeof(WCHAR));

            if (ReturnLength != NULL) ProbeForWriteUlong(ReturnLength);
        }
        _SEH2_EXCEPT(ExSystemExceptionFilter())
        {
            Status = _SEH2_GetExceptionCode();
        }
        _SEH2_END;

        if (!NT_SUCCESS(Status)) return Status;
    }

    /*
     * Copy the name to kernel space if necessary and convert it to ANSI.
     */
    Status = ProbeAndCaptureUnicodeString(&WName,
                                          PreviousMode,
                                          VariableName);
    if (NT_SUCCESS(Status))
    {
        /*
         * according to ntinternals the SeSystemEnvironmentName privilege is required!
         */
        if (!SeSinglePrivilegeCheck(SeSystemEnvironmentPrivilege,
                                    PreviousMode))
        {
            ReleaseCapturedUnicodeString(&WName, PreviousMode);
            DPRINT1("NtQuerySystemEnvironmentValue: Caller requires the SeSystemEnvironmentPrivilege privilege!\n");
            return STATUS_PRIVILEGE_NOT_HELD;
        }

        /*
         * convert the value name to ansi
         */
        Status = RtlUnicodeStringToAnsiString(&AName, &WName, TRUE);
        ReleaseCapturedUnicodeString(&WName, PreviousMode);

        if (!NT_SUCCESS(Status)) return Status;

        /*
         * Create a temporary buffer for the value
         */
        Value = ExAllocatePool(NonPagedPool, ValueBufferLength);
        if (Value == NULL)
        {
            RtlFreeAnsiString(&AName);
            return STATUS_INSUFFICIENT_RESOURCES;
        }

        /*
         * Get the environment variable
         */
        Result = HalGetEnvironmentVariable(AName.Buffer,
                                           (USHORT)ValueBufferLength,
                                           Value);
        if (!Result)
        {
            RtlFreeAnsiString(&AName);
            ExFreePool(Value);
            return STATUS_UNSUCCESSFUL;
        }

        /*
         * Convert the result to UNICODE, protect with SEH in case the value buffer
         * isn't NULL-terminated!
         */
        _SEH2_TRY
        {
            RtlInitAnsiString(&AValue, Value);
            Status = RtlAnsiStringToUnicodeString(&WValue, &AValue, TRUE);
        }
        _SEH2_EXCEPT(ExSystemExceptionFilter())
        {
            Status = _SEH2_GetExceptionCode();
        }
        _SEH2_END;

        if (NT_SUCCESS(Status))
        {
            /*
             * Copy the result back to the caller.
             */
            _SEH2_TRY
            {
                RtlCopyMemory(ValueBuffer, WValue.Buffer, WValue.Length);
                ValueBuffer[WValue.Length / sizeof(WCHAR)] = L'\0';
                if (ReturnLength != NULL)
                {
                    *ReturnLength = WValue.Length + sizeof(WCHAR);
                }

                Status = STATUS_SUCCESS;
            }
            _SEH2_EXCEPT(ExSystemExceptionFilter())
            {
                Status = _SEH2_GetExceptionCode();
            }
            _SEH2_END;
        }

        /*
         * Cleanup allocated resources.
         */
        RtlFreeAnsiString(&AName);
        ExFreePool(Value);
    }

    return Status;
}


NTSTATUS
NTAPI
NtSetSystemEnvironmentValue(IN PUNICODE_STRING VariableName,
                            IN PUNICODE_STRING Value)
{
    UNICODE_STRING CapturedName, CapturedValue;
    ANSI_STRING AName, AValue;
    KPROCESSOR_MODE PreviousMode;
    NTSTATUS Status;

    PAGED_CODE();

    PreviousMode = ExGetPreviousMode();

    /*
     * Copy the strings to kernel space if necessary
     */
    Status = ProbeAndCaptureUnicodeString(&CapturedName,
                                          PreviousMode,
                                          VariableName);
    if (NT_SUCCESS(Status))
    {
        Status = ProbeAndCaptureUnicodeString(&CapturedValue,
                                              PreviousMode,
                                              Value);
        if (NT_SUCCESS(Status))
        {
            /*
             * according to ntinternals the SeSystemEnvironmentName privilege is required!
             */
            if (SeSinglePrivilegeCheck(SeSystemEnvironmentPrivilege,
                                       PreviousMode))
            {
                /*
                 * convert the strings to ANSI
                 */
                Status = RtlUnicodeStringToAnsiString(&AName,
                                                      &CapturedName,
                                                      TRUE);
                if (NT_SUCCESS(Status))
                {
                    Status = RtlUnicodeStringToAnsiString(&AValue,
                                                          &CapturedValue,
                                                          TRUE);
                    if (NT_SUCCESS(Status))
                    {
                        ARC_STATUS Result = HalSetEnvironmentVariable(AName.Buffer,
                                                                      AValue.Buffer);

                        Status = (Result ? STATUS_SUCCESS : STATUS_UNSUCCESSFUL);
                    }
                }
            }
            else
            {
                DPRINT1("NtSetSystemEnvironmentValue: Caller requires the SeSystemEnvironmentPrivilege privilege!\n");
                Status = STATUS_PRIVILEGE_NOT_HELD;
            }

            ReleaseCapturedUnicodeString(&CapturedValue,
                                         PreviousMode);
        }

        ReleaseCapturedUnicodeString(&CapturedName,
                                     PreviousMode);
    }

    return Status;
}

NTSTATUS
NTAPI
NtEnumerateSystemEnvironmentValuesEx(IN ULONG InformationClass,
                                     IN PVOID Buffer,
                                     IN ULONG BufferLength)
{
    UNIMPLEMENTED;
    return STATUS_NOT_IMPLEMENTED;
}

NTSTATUS
NTAPI
NtQuerySystemEnvironmentValueEx(IN PUNICODE_STRING VariableName,
                                IN LPGUID VendorGuid,
                                IN PVOID Value,
                                IN OUT PULONG ReturnLength,
                                IN OUT PULONG Attributes)
{
    UNIMPLEMENTED;
    return STATUS_NOT_IMPLEMENTED;
}

NTSTATUS
NTAPI
NtSetSystemEnvironmentValueEx(IN PUNICODE_STRING VariableName,
                              IN LPGUID VendorGuid)
{
    UNIMPLEMENTED;
    return STATUS_NOT_IMPLEMENTED;
}

/* --- Query/Set System Information --- */

/*
 * NOTE: QSI_DEF(n) and SSI_DEF(n) define _cdecl function symbols
 * so the stack is popped only in one place on x86 platform.
 */
#define QSI_USE(n) QSI##n
#define QSI_DEF(n) \
static NTSTATUS QSI_USE(n) (PVOID Buffer, ULONG Size, PULONG ReqSize)

#define SSI_USE(n) SSI##n
#define SSI_DEF(n) \
static NTSTATUS SSI_USE(n) (PVOID Buffer, ULONG Size)


/* Class 0 - Basic Information */
QSI_DEF(SystemBasicInformation)
{
    PSYSTEM_BASIC_INFORMATION Sbi
        = (PSYSTEM_BASIC_INFORMATION) Buffer;

    *ReqSize = sizeof(SYSTEM_BASIC_INFORMATION);

    /* Check user buffer's size */
    if (Size != sizeof(SYSTEM_BASIC_INFORMATION))
    {
        return STATUS_INFO_LENGTH_MISMATCH;
    }

    RtlZeroMemory(Sbi, Size);
    Sbi->Reserved = 0;
    Sbi->TimerResolution = KeMaximumIncrement;
    Sbi->PageSize = PAGE_SIZE;
    Sbi->NumberOfPhysicalPages = MmStats.NrTotalPages;
    Sbi->LowestPhysicalPageNumber = 0; /* FIXME */
    Sbi->HighestPhysicalPageNumber = MmStats.NrTotalPages; /* FIXME */
    Sbi->AllocationGranularity = MM_VIRTMEM_GRANULARITY; /* hard coded on Intel? */
    Sbi->MinimumUserModeAddress = 0x10000; /* Top of 64k */
    Sbi->MaximumUserModeAddress = (ULONG_PTR)MmHighestUserAddress;
    Sbi->ActiveProcessorsAffinityMask = KeActiveProcessors;
    Sbi->NumberOfProcessors = KeNumberProcessors;

    return STATUS_SUCCESS;
}

/* Class 1 - Processor Information */
QSI_DEF(SystemProcessorInformation)
{
    PSYSTEM_PROCESSOR_INFORMATION Spi
        = (PSYSTEM_PROCESSOR_INFORMATION) Buffer;
    PKPRCB Prcb;

    *ReqSize = sizeof(SYSTEM_PROCESSOR_INFORMATION);

    /* Check user buffer's size */
    if (Size < sizeof(SYSTEM_PROCESSOR_INFORMATION))
    {
        return STATUS_INFO_LENGTH_MISMATCH;
    }
    Prcb = KeGetCurrentPrcb();
    Spi->ProcessorArchitecture = KeProcessorArchitecture;
    Spi->ProcessorLevel = KeProcessorLevel;
    Spi->ProcessorRevision = KeProcessorRevision;
    Spi->Reserved = 0;
    Spi->ProcessorFeatureBits = KeFeatureBits;

    DPRINT("Arch %d Level %d Rev 0x%x\n", Spi->ProcessorArchitecture,
        Spi->ProcessorLevel, Spi->ProcessorRevision);

    return STATUS_SUCCESS;
}

/* Class 2 - Performance Information */
QSI_DEF(SystemPerformanceInformation)
{
    ULONG IdleUser, IdleKernel;
    PSYSTEM_PERFORMANCE_INFORMATION Spi
        = (PSYSTEM_PERFORMANCE_INFORMATION) Buffer;

    PEPROCESS TheIdleProcess;

    *ReqSize = sizeof(SYSTEM_PERFORMANCE_INFORMATION);

    /* Check user buffer's size */
    if (Size < sizeof(SYSTEM_PERFORMANCE_INFORMATION))
    {
        return STATUS_INFO_LENGTH_MISMATCH;
    }

    TheIdleProcess = PsIdleProcess;

    IdleKernel = KeQueryRuntimeProcess(&TheIdleProcess->Pcb, &IdleUser);
    Spi->IdleProcessTime.QuadPart = UInt32x32To64(IdleKernel, KeMaximumIncrement);
    Spi->IoReadTransferCount = IoReadTransferCount;
    Spi->IoWriteTransferCount = IoWriteTransferCount;
    Spi->IoOtherTransferCount = IoOtherTransferCount;
    Spi->IoReadOperationCount = IoReadOperationCount;
    Spi->IoWriteOperationCount = IoWriteOperationCount;
    Spi->IoOtherOperationCount = IoOtherOperationCount;

    Spi->AvailablePages = MmStats.NrFreePages;
    /*
     *   Add up all the used "Committed" memory + pagefile.
     *   Not sure this is right. 8^\
     */
    Spi->CommittedPages = MiMemoryConsumers[MC_PPOOL].PagesUsed +
                          MiMemoryConsumers[MC_NPPOOL].PagesUsed +
                          MiMemoryConsumers[MC_CACHE].PagesUsed +
                          MiMemoryConsumers[MC_USER].PagesUsed +
                          MiUsedSwapPages;
    /*
     *  Add up the full system total + pagefile.
     *  All this make Taskmgr happy but not sure it is the right numbers.
     *  This too, fixes some of GlobalMemoryStatusEx numbers.
     */
    Spi->CommitLimit = MmStats.NrTotalPages + MiFreeSwapPages + MiUsedSwapPages;

    Spi->PeakCommitment = 0; /* FIXME */
    Spi->PageFaultCount = 0; /* FIXME */
    Spi->CopyOnWriteCount = 0; /* FIXME */
    Spi->TransitionCount = 0; /* FIXME */
    Spi->CacheTransitionCount = 0; /* FIXME */
    Spi->DemandZeroCount = 0; /* FIXME */
    Spi->PageReadCount = 0; /* FIXME */
    Spi->PageReadIoCount = 0; /* FIXME */
    Spi->CacheReadCount = 0; /* FIXME */
    Spi->CacheIoCount = 0; /* FIXME */
    Spi->DirtyPagesWriteCount = 0; /* FIXME */
    Spi->DirtyWriteIoCount = 0; /* FIXME */
    Spi->MappedPagesWriteCount = 0; /* FIXME */
    Spi->MappedWriteIoCount = 0; /* FIXME */

    Spi->PagedPoolPages = MiMemoryConsumers[MC_PPOOL].PagesUsed;
    Spi->PagedPoolAllocs = 0; /* FIXME */
    Spi->PagedPoolFrees = 0; /* FIXME */
    Spi->NonPagedPoolPages = MiMemoryConsumers[MC_NPPOOL].PagesUsed;
    Spi->NonPagedPoolAllocs = 0; /* FIXME */
    Spi->NonPagedPoolFrees = 0; /* FIXME */

    Spi->FreeSystemPtes = 0; /* FIXME */

    Spi->ResidentSystemCodePage = MmStats.NrSystemPages; /* FIXME */

    Spi->TotalSystemDriverPages = 0; /* FIXME */
    Spi->TotalSystemCodePages = 0; /* FIXME */
    Spi->NonPagedPoolLookasideHits = 0; /* FIXME */
    Spi->PagedPoolLookasideHits = 0; /* FIXME */
    Spi->Spare3Count = 0; /* FIXME */

    Spi->ResidentSystemCachePage = MiMemoryConsumers[MC_CACHE].PagesUsed;
    Spi->ResidentPagedPoolPage = MmPagedPoolSize; /* FIXME */

    Spi->ResidentSystemDriverPage = 0; /* FIXME */
    Spi->CcFastReadNoWait = 0; /* FIXME */
    Spi->CcFastReadWait = 0; /* FIXME */
    Spi->CcFastReadResourceMiss = 0; /* FIXME */
    Spi->CcFastReadNotPossible = 0; /* FIXME */

    Spi->CcFastMdlReadNoWait = 0; /* FIXME */
    Spi->CcFastMdlReadWait = 0; /* FIXME */
    Spi->CcFastMdlReadResourceMiss = 0; /* FIXME */
    Spi->CcFastMdlReadNotPossible = 0; /* FIXME */

    Spi->CcMapDataNoWait = 0; /* FIXME */
    Spi->CcMapDataWait = 0; /* FIXME */
    Spi->CcMapDataNoWaitMiss = 0; /* FIXME */
    Spi->CcMapDataWaitMiss = 0; /* FIXME */

    Spi->CcPinMappedDataCount = 0; /* FIXME */
    Spi->CcPinReadNoWait = 0; /* FIXME */
    Spi->CcPinReadWait = 0; /* FIXME */
    Spi->CcPinReadNoWaitMiss = 0; /* FIXME */
    Spi->CcPinReadWaitMiss = 0; /* FIXME */
    Spi->CcCopyReadNoWait = 0; /* FIXME */
    Spi->CcCopyReadWait = 0; /* FIXME */
    Spi->CcCopyReadNoWaitMiss = 0; /* FIXME */
    Spi->CcCopyReadWaitMiss = 0; /* FIXME */

    Spi->CcMdlReadNoWait = 0; /* FIXME */
    Spi->CcMdlReadWait = 0; /* FIXME */
    Spi->CcMdlReadNoWaitMiss = 0; /* FIXME */
    Spi->CcMdlReadWaitMiss = 0; /* FIXME */
    Spi->CcReadAheadIos = 0; /* FIXME */
    Spi->CcLazyWriteIos = 0; /* FIXME */
    Spi->CcLazyWritePages = 0; /* FIXME */
    Spi->CcDataFlushes = 0; /* FIXME */
    Spi->CcDataPages = 0; /* FIXME */
    Spi->ContextSwitches = 0; /* FIXME */
    Spi->FirstLevelTbFills = 0; /* FIXME */
    Spi->SecondLevelTbFills = 0; /* FIXME */
    Spi->SystemCalls = 0; /* FIXME */

    return STATUS_SUCCESS;
}

/* Class 3 - Time Of Day Information */
QSI_DEF(SystemTimeOfDayInformation)
{
    SYSTEM_TIMEOFDAY_INFORMATION Sti;
    LARGE_INTEGER CurrentTime;

    /* Set amount of written information to 0 */
    *ReqSize = 0;

    /* Check user buffer's size */
    if (Size > sizeof(SYSTEM_TIMEOFDAY_INFORMATION))
    {
        return STATUS_INFO_LENGTH_MISMATCH;
    }

    /* Get current time */
    KeQuerySystemTime(&CurrentTime);

    /* Zero local buffer */
    RtlZeroMemory(&Sti, sizeof(SYSTEM_TIMEOFDAY_INFORMATION));

    /* Fill local time structure */
    Sti.BootTime= KeBootTime;
    Sti.CurrentTime = CurrentTime;
    Sti.TimeZoneBias.QuadPart = ExpTimeZoneBias.QuadPart;
    Sti.TimeZoneId = ExpTimeZoneId;
    Sti.Reserved = 0;

    /* Copy as much as requested by caller */
    RtlCopyMemory(Buffer, &Sti, Size);

    /* Set amount of information we copied */
    *ReqSize = Size;

    return STATUS_SUCCESS;
}

/* Class 4 - Path Information */
QSI_DEF(SystemPathInformation)
{
    /* FIXME: QSI returns STATUS_BREAKPOINT. Why? */
    DPRINT1("NtQuerySystemInformation - SystemPathInformation not implemented\n");

    return STATUS_BREAKPOINT;
}

/* Class 5 - Process Information */
QSI_DEF(SystemProcessInformation)
{
    PSYSTEM_PROCESS_INFORMATION SpiCurrent;
    PSYSTEM_THREAD_INFORMATION ThreadInfo;
    PEPROCESS Process = NULL, SystemProcess;
    PETHREAD CurrentThread;
    ANSI_STRING ImageName;
    ULONG CurrentSize;
    USHORT ImageNameMaximumLength; // image name len in bytes
    USHORT ImageNameLength;
    PLIST_ENTRY CurrentEntry;
    ULONG TotalSize = 0, ThreadsCount;
    ULONG TotalUser, TotalKernel;
    PUCHAR Current;
    NTSTATUS Status = STATUS_SUCCESS;
    PUNICODE_STRING ProcessImageName;
    PWCHAR szSrc;
    BOOLEAN Overflow = FALSE;

    _SEH2_TRY
    {
        /* scan the process list */

        PSYSTEM_PROCESS_INFORMATION Spi
            = (PSYSTEM_PROCESS_INFORMATION) Buffer;

        *ReqSize = sizeof(SYSTEM_PROCESS_INFORMATION);

        /* Check for overflow */
        if (Size < sizeof(SYSTEM_PROCESS_INFORMATION))
            Overflow = TRUE;

        /* Zero user's buffer */
        if (!Overflow) RtlZeroMemory(Spi, Size);

        SystemProcess = PsIdleProcess;
        Process = SystemProcess;
        Current = (PUCHAR) Spi;

        do
        {
            SpiCurrent = (PSYSTEM_PROCESS_INFORMATION) Current;

            ThreadsCount = 0;
            CurrentEntry = Process->ThreadListHead.Flink;
            while (CurrentEntry != &Process->ThreadListHead)
            {
                ThreadsCount++;
                CurrentEntry = CurrentEntry->Flink;
            }

            // size of the structure for every process
            CurrentSize = sizeof(SYSTEM_PROCESS_INFORMATION) + sizeof(SYSTEM_THREAD_INFORMATION) * ThreadsCount;
            ImageNameLength = 0;
            Status = SeLocateProcessImageName(Process, &ProcessImageName);
            szSrc = NULL;
            if (NT_SUCCESS(Status) && (ProcessImageName->Length > 0))
            {
              szSrc = (PWCHAR)((PCHAR)ProcessImageName->Buffer + ProcessImageName->Length);
              /* Loop the file name*/
              while (szSrc > ProcessImageName->Buffer)
              {
                /* Make sure this isn't a backslash */
                if (*--szSrc == OBJ_NAME_PATH_SEPARATOR)
                {
                    szSrc++;
                    break;
                }
                else
                {
                    ImageNameLength += sizeof(WCHAR);
                }
              }
            }
            if (!ImageNameLength && Process != PsIdleProcess && Process->ImageFileName)
            {
              ImageNameLength = strlen(Process->ImageFileName) * sizeof(WCHAR);
            }

            /* Round up the image name length as NT does */
            if (ImageNameLength > 0)
                ImageNameMaximumLength = ROUND_UP(ImageNameLength + sizeof(WCHAR), 8);
            else
                ImageNameMaximumLength = 0;

            TotalSize += CurrentSize + ImageNameMaximumLength;

            /* Check for overflow */
            if (TotalSize > Size)
                Overflow = TRUE;

            /* Fill system information */
            if (!Overflow)
            {
                SpiCurrent->NextEntryOffset = CurrentSize + ImageNameMaximumLength; // relative offset to the beginnnig of the next structure
                SpiCurrent->NumberOfThreads = ThreadsCount;
                SpiCurrent->CreateTime = Process->CreateTime;
                SpiCurrent->ImageName.Length = ImageNameLength;
                SpiCurrent->ImageName.MaximumLength = ImageNameMaximumLength;
                SpiCurrent->ImageName.Buffer = (void*)(Current + CurrentSize);

                /* Copy name to the end of the struct */
                if(Process != PsIdleProcess)
                {
                    if (szSrc)
                    {
                        RtlCopyMemory(SpiCurrent->ImageName.Buffer, szSrc, SpiCurrent->ImageName.Length);

                        /* Release the memory allocated by SeLocateProcessImageName */
                        ExFreePool(ProcessImageName);
                    }
                    else if (Process->ImageFileName)
                    {
                        RtlInitAnsiString(&ImageName, Process->ImageFileName);
                        RtlAnsiStringToUnicodeString(&SpiCurrent->ImageName, &ImageName, FALSE);
                    }
                }
                else
                {
                    RtlInitUnicodeString(&SpiCurrent->ImageName, NULL);
                }

                SpiCurrent->BasePriority = Process->Pcb.BasePriority;
                SpiCurrent->UniqueProcessId = Process->UniqueProcessId;
                SpiCurrent->InheritedFromUniqueProcessId = Process->InheritedFromUniqueProcessId;
                SpiCurrent->HandleCount = ObGetProcessHandleCount(Process);
                SpiCurrent->PeakVirtualSize = Process->PeakVirtualSize;
                SpiCurrent->VirtualSize = Process->VirtualSize;
                SpiCurrent->PageFaultCount = Process->Vm.PageFaultCount;
                SpiCurrent->PeakWorkingSetSize = Process->Vm.PeakWorkingSetSize;
                SpiCurrent->WorkingSetSize = Process->Vm.WorkingSetSize;
                SpiCurrent->QuotaPeakPagedPoolUsage = Process->QuotaPeak[0];
                SpiCurrent->QuotaPagedPoolUsage = Process->QuotaUsage[0];
                SpiCurrent->QuotaPeakNonPagedPoolUsage = Process->QuotaPeak[1];
                SpiCurrent->QuotaNonPagedPoolUsage = Process->QuotaUsage[1];
                SpiCurrent->PagefileUsage = Process->QuotaUsage[2];
                SpiCurrent->PeakPagefileUsage = Process->QuotaPeak[2];
                SpiCurrent->PrivatePageCount = Process->CommitCharge;
                ThreadInfo = (PSYSTEM_THREAD_INFORMATION)(SpiCurrent + 1);

                CurrentEntry = Process->ThreadListHead.Flink;
                while (CurrentEntry != &Process->ThreadListHead)
                {
                    CurrentThread = CONTAINING_RECORD(CurrentEntry, ETHREAD,
                        ThreadListEntry);

                    ThreadInfo->KernelTime.QuadPart = UInt32x32To64(CurrentThread->Tcb.KernelTime, KeMaximumIncrement);
                    ThreadInfo->UserTime.QuadPart = UInt32x32To64(CurrentThread->Tcb.UserTime, KeMaximumIncrement);
                    ThreadInfo->CreateTime.QuadPart = CurrentThread->CreateTime.QuadPart;
                    ThreadInfo->WaitTime = CurrentThread->Tcb.WaitTime;
                    ThreadInfo->StartAddress = (PVOID) CurrentThread->StartAddress;
                    ThreadInfo->ClientId = CurrentThread->Cid;
                    ThreadInfo->Priority = CurrentThread->Tcb.Priority;
                    ThreadInfo->BasePriority = CurrentThread->Tcb.BasePriority;
                    ThreadInfo->ContextSwitches = CurrentThread->Tcb.ContextSwitches;
                    ThreadInfo->ThreadState = CurrentThread->Tcb.State;
                    ThreadInfo->WaitReason = CurrentThread->Tcb.WaitReason;

                    ThreadInfo++;
                    CurrentEntry = CurrentEntry->Flink;
                }

                /* Query total user/kernel times of a process */
                TotalKernel = KeQueryRuntimeProcess(&Process->Pcb, &TotalUser);
                SpiCurrent->UserTime.QuadPart = UInt32x32To64(TotalUser, KeMaximumIncrement);
                SpiCurrent->KernelTime.QuadPart = UInt32x32To64(TotalKernel, KeMaximumIncrement);
            }

            /* Handle idle process entry */
            if (Process == PsIdleProcess) Process = NULL;

            Process = PsGetNextProcess(Process);
            ThreadsCount = 0;
            if ((Process == SystemProcess) || (Process == NULL))
            {
                if (!Overflow)
                    SpiCurrent->NextEntryOffset = 0;
                break;
            }
            else
                Current += CurrentSize + ImageNameMaximumLength;
          }  while ((Process != SystemProcess) && (Process != NULL));

          if(Process != NULL)
            ObDereferenceObject(Process);
          Status = STATUS_SUCCESS;
    }
    _SEH2_EXCEPT(EXCEPTION_EXECUTE_HANDLER)
    {
        if(Process != NULL)
            ObDereferenceObject(Process);
        Status = _SEH2_GetExceptionCode();
    }
    _SEH2_END

    if (Overflow)
        Status = STATUS_INFO_LENGTH_MISMATCH;

    *ReqSize = TotalSize;
    return Status;
}

/* Class 6 - Call Count Information */
QSI_DEF(SystemCallCountInformation)
{
    /* FIXME */
    DPRINT1("NtQuerySystemInformation - SystemCallCountInformation not implemented\n");
    return STATUS_NOT_IMPLEMENTED;
}

/* Class 7 - Device Information */
QSI_DEF(SystemDeviceInformation)
{
    PSYSTEM_DEVICE_INFORMATION Sdi
        = (PSYSTEM_DEVICE_INFORMATION) Buffer;
    PCONFIGURATION_INFORMATION ConfigInfo;

    *ReqSize = sizeof(SYSTEM_DEVICE_INFORMATION);

    /* Check user buffer's size */
    if (Size < sizeof(SYSTEM_DEVICE_INFORMATION))
    {
        return STATUS_INFO_LENGTH_MISMATCH;
    }

    ConfigInfo = IoGetConfigurationInformation();

    Sdi->NumberOfDisks = ConfigInfo->DiskCount;
    Sdi->NumberOfFloppies = ConfigInfo->FloppyCount;
    Sdi->NumberOfCdRoms = ConfigInfo->CdRomCount;
    Sdi->NumberOfTapes = ConfigInfo->TapeCount;
    Sdi->NumberOfSerialPorts = ConfigInfo->SerialCount;
    Sdi->NumberOfParallelPorts = ConfigInfo->ParallelCount;

    return STATUS_SUCCESS;
}

/* Class 8 - Processor Performance Information */
QSI_DEF(SystemProcessorPerformanceInformation)
{
    PSYSTEM_PROCESSOR_PERFORMANCE_INFORMATION Spi
        = (PSYSTEM_PROCESSOR_PERFORMANCE_INFORMATION) Buffer;

    LONG i;
    ULONG TotalTime;
    LARGE_INTEGER CurrentTime;
    PKPRCB Prcb;

    *ReqSize = KeNumberProcessors * sizeof(SYSTEM_PROCESSOR_PERFORMANCE_INFORMATION);

    /* Check user buffer's size */
    if (Size < *ReqSize)
    {
        return STATUS_INFO_LENGTH_MISMATCH;
    }

    CurrentTime.QuadPart = KeQueryInterruptTime();
<<<<<<< HEAD
    Prcb = KeGetCurrentPrcb();

=======
>>>>>>> 6182f013
    for (i = 0; i < KeNumberProcessors; i++)
    {
        /* Get the PRCB on this processor */
        Prcb = KiProcessorBlock[i];

        /* Calculate total user and kernel times */
        TotalTime = Prcb->IdleThread->KernelTime + Prcb->IdleThread->UserTime;
        Spi->IdleTime.QuadPart = UInt32x32To64(TotalTime, KeMaximumIncrement);
        Spi->KernelTime.QuadPart =  UInt32x32To64(Prcb->KernelTime, KeMaximumIncrement);
        Spi->UserTime.QuadPart = UInt32x32To64(Prcb->UserTime, KeMaximumIncrement);
        Spi->DpcTime.QuadPart = UInt32x32To64(Prcb->DpcTime, KeMaximumIncrement);
        Spi->InterruptTime.QuadPart = UInt32x32To64(Prcb->InterruptTime, KeMaximumIncrement);
        Spi->InterruptCount = Prcb->InterruptCount;
        Spi++;
    }

    return STATUS_SUCCESS;
}

/* Class 9 - Flags Information */
QSI_DEF(SystemFlagsInformation)
{
    if (sizeof(SYSTEM_FLAGS_INFORMATION) != Size)
    {
        *ReqSize = sizeof(SYSTEM_FLAGS_INFORMATION);
        return (STATUS_INFO_LENGTH_MISMATCH);
    }
    ((PSYSTEM_FLAGS_INFORMATION) Buffer)->Flags = NtGlobalFlag;
    return STATUS_SUCCESS;
}

SSI_DEF(SystemFlagsInformation)
{
    if (sizeof(SYSTEM_FLAGS_INFORMATION) != Size)
    {
        return STATUS_INFO_LENGTH_MISMATCH;
    }
    NtGlobalFlag = ((PSYSTEM_FLAGS_INFORMATION) Buffer)->Flags;
    return STATUS_SUCCESS;
}

/* Class 10 - Call Time Information */
QSI_DEF(SystemCallTimeInformation)
{
    /* FIXME */
    DPRINT1("NtQuerySystemInformation - SystemCallTimeInformation not implemented\n");
    return STATUS_NOT_IMPLEMENTED;
}

/* Class 11 - Module Information */
QSI_DEF(SystemModuleInformation)
{
    extern LIST_ENTRY PsLoadedModuleList;
    return ExpQueryModuleInformation(&PsLoadedModuleList,
                                     NULL,
                                     (PRTL_PROCESS_MODULES)Buffer,
                                     Size,
                                     ReqSize);
}

/* Class 12 - Locks Information */
QSI_DEF(SystemLocksInformation)
{
    /* FIXME */
    DPRINT1("NtQuerySystemInformation - SystemLocksInformation not implemented\n");
    return STATUS_NOT_IMPLEMENTED;
}

/* Class 13 - Stack Trace Information */
QSI_DEF(SystemStackTraceInformation)
{
    /* FIXME */
    DPRINT1("NtQuerySystemInformation - SystemStackTraceInformation not implemented\n");
    return STATUS_NOT_IMPLEMENTED;
}

/* Class 14 - Paged Pool Information */
QSI_DEF(SystemPagedPoolInformation)
{
    /* FIXME */
    DPRINT1("NtQuerySystemInformation - SystemPagedPoolInformation not implemented\n");
    return STATUS_NOT_IMPLEMENTED;
}

/* Class 15 - Non Paged Pool Information */
QSI_DEF(SystemNonPagedPoolInformation)
{
    /* FIXME */
    DPRINT1("NtQuerySystemInformation - SystemNonPagedPoolInformation not implemented\n");
    return STATUS_NOT_IMPLEMENTED;
}


/* Class 16 - Handle Information */
QSI_DEF(SystemHandleInformation)
{
    PEPROCESS pr, syspr;
    ULONG curSize, i = 0;
    ULONG hCount = 0;

    PSYSTEM_HANDLE_INFORMATION Shi =
        (PSYSTEM_HANDLE_INFORMATION) Buffer;

    DPRINT("NtQuerySystemInformation - SystemHandleInformation\n");

    if (Size < sizeof(SYSTEM_HANDLE_INFORMATION))
    {
        *ReqSize = sizeof(SYSTEM_HANDLE_INFORMATION);
        return STATUS_INFO_LENGTH_MISMATCH;
    }

    DPRINT("SystemHandleInformation 1\n");

    /* First Calc Size from Count. */
    syspr = PsGetNextProcess(NULL);
    pr = syspr;

    do
    {
        hCount = hCount + ObGetProcessHandleCount(pr);
        pr = PsGetNextProcess(pr);

        if ((pr == syspr) || (pr == NULL)) break;
    }
    while ((pr != syspr) && (pr != NULL));

    if(pr != NULL)
    {
        ObDereferenceObject(pr);
    }

    DPRINT("SystemHandleInformation 2\n");

    curSize = sizeof(SYSTEM_HANDLE_INFORMATION) +
                     ((sizeof(SYSTEM_HANDLE_TABLE_ENTRY_INFO) * hCount) -
                     (sizeof(SYSTEM_HANDLE_TABLE_ENTRY_INFO)));

    Shi->NumberOfHandles = hCount;

    if (curSize > Size)
    {
        *ReqSize = curSize;
        return (STATUS_INFO_LENGTH_MISMATCH);
    }

    DPRINT("SystemHandleInformation 3\n");

    /* Now get Handles from all processs. */
    syspr = PsGetNextProcess(NULL);
    pr = syspr;

    do
    {
        int Count = 0, HandleCount;

        HandleCount = ObGetProcessHandleCount(pr);

        for (Count = 0; HandleCount > 0 ; HandleCount--)
        {
            Shi->Handles[i].UniqueProcessId = (USHORT)(ULONG_PTR)pr->UniqueProcessId;
            Count++;
            i++;
        }

        pr = PsGetNextProcess(pr);

        if ((pr == syspr) || (pr == NULL)) break;
    }
    while ((pr != syspr) && (pr != NULL));

    if(pr != NULL) ObDereferenceObject(pr);

    DPRINT("SystemHandleInformation 4\n");
    return STATUS_SUCCESS;

}
/*
SSI_DEF(SystemHandleInformation)
{

    return STATUS_SUCCESS;
}
*/

/* Class 17 -  Information */
QSI_DEF(SystemObjectInformation)
{
    /* FIXME */
    DPRINT1("NtQuerySystemInformation - SystemObjectInformation not implemented\n");
    return STATUS_NOT_IMPLEMENTED;
}

/* Class 18 -  Information */
QSI_DEF(SystemPageFileInformation)
{
    UNICODE_STRING FileName; /* FIXME */
    SYSTEM_PAGEFILE_INFORMATION *Spfi = (SYSTEM_PAGEFILE_INFORMATION *) Buffer;

    if (Size < sizeof(SYSTEM_PAGEFILE_INFORMATION))
    {
        * ReqSize = sizeof(SYSTEM_PAGEFILE_INFORMATION);
        return STATUS_INFO_LENGTH_MISMATCH;
    }

    RtlInitUnicodeString(&FileName, NULL); /* FIXME */

    /* FIXME */
    Spfi->NextEntryOffset = 0;

    Spfi->TotalSize = MiFreeSwapPages + MiUsedSwapPages;
    Spfi->TotalInUse = MiUsedSwapPages;
    Spfi->PeakUsage = MiUsedSwapPages; /* FIXME */
    Spfi->PageFileName = FileName;
    return STATUS_SUCCESS;
}

/* Class 19 - Vdm Instemul Information */
QSI_DEF(SystemVdmInstemulInformation)
{
    /* FIXME */
    DPRINT1("NtQuerySystemInformation - SystemVdmInstemulInformation not implemented\n");
    return STATUS_NOT_IMPLEMENTED;
}

/* Class 20 - Vdm Bop Information */
QSI_DEF(SystemVdmBopInformation)
{
    /* FIXME */
    DPRINT1("NtQuerySystemInformation - SystemVdmBopInformation not implemented\n");
    return STATUS_NOT_IMPLEMENTED;
}

/* Class 21 - File Cache Information */
QSI_DEF(SystemFileCacheInformation)
{
    SYSTEM_FILECACHE_INFORMATION *Sci = (SYSTEM_FILECACHE_INFORMATION *) Buffer;

    if (Size < sizeof(SYSTEM_FILECACHE_INFORMATION))
    {
        *ReqSize = sizeof(SYSTEM_FILECACHE_INFORMATION);
        return STATUS_INFO_LENGTH_MISMATCH;
    }

    RtlZeroMemory(Sci, sizeof(SYSTEM_FILECACHE_INFORMATION));

    /* Return the Byte size not the page size. */
    Sci->CurrentSize =
        MiMemoryConsumers[MC_CACHE].PagesUsed * PAGE_SIZE;
    Sci->PeakSize =
            MiMemoryConsumers[MC_CACHE].PagesUsed * PAGE_SIZE; /* FIXME */
    /* Taskmgr multiplies this one by page size right away */
    Sci->CurrentSizeIncludingTransitionInPages =
        MiMemoryConsumers[MC_CACHE].PagesUsed; /* FIXME: Should be */
    /* system working set and standby pages. */
    Sci->PageFaultCount = 0; /* FIXME */
    Sci->MinimumWorkingSet = 0; /* FIXME */
    Sci->MaximumWorkingSet = 0; /* FIXME */

    return STATUS_SUCCESS;
}

SSI_DEF(SystemFileCacheInformation)
{
    if (Size < sizeof(SYSTEM_FILECACHE_INFORMATION))
    {
        return STATUS_INFO_LENGTH_MISMATCH;
    }
    /* FIXME */
    DPRINT1("NtSetSystemInformation - SystemFileCacheInformation not implemented\n");
    return STATUS_NOT_IMPLEMENTED;
}

/* Class 22 - Pool Tag Information */
QSI_DEF(SystemPoolTagInformation)
{
    /* FIXME */
    DPRINT1("NtQuerySystemInformation - SystemPoolTagInformation not implemented\n");
    return STATUS_NOT_IMPLEMENTED;
}

/* Class 23 - Interrupt Information for all processors */
QSI_DEF(SystemInterruptInformation)
{
    PKPRCB Prcb;
    PKPCR Pcr;
    LONG i;
    ULONG ti;
    PSYSTEM_INTERRUPT_INFORMATION sii = (PSYSTEM_INTERRUPT_INFORMATION)Buffer;

    if(Size < KeNumberProcessors * sizeof(SYSTEM_INTERRUPT_INFORMATION))
    {
        return STATUS_INFO_LENGTH_MISMATCH;
    }

    ti = KeQueryTimeIncrement();

    for (i = 0; i < KeNumberProcessors; i++)
    {
        Prcb = KiProcessorBlock[i];
#ifdef _M_AMD64
        Pcr = CONTAINING_RECORD(Prcb, KPCR, CurrentPrcb);
#else
        Pcr = CONTAINING_RECORD(Prcb, KPCR, Prcb);
#endif
#ifdef _M_ARM // This code should probably be done differently
        sii->ContextSwitches = Pcr->ContextSwitches;
#else
        sii->ContextSwitches = ((PKIPCR)Pcr)->ContextSwitches;
#endif
        sii->DpcCount = Prcb->DpcData[0].DpcCount;
        sii->DpcRate = Prcb->DpcRequestRate;
        sii->TimeIncrement = ti;
        sii->DpcBypassCount = 0;
        sii->ApcBypassCount = 0;
        sii++;
    }

    return STATUS_SUCCESS;
}

/* Class 24 - DPC Behaviour Information */
QSI_DEF(SystemDpcBehaviourInformation)
{
    /* FIXME */
    DPRINT1("NtQuerySystemInformation - SystemDpcBehaviourInformation not implemented\n");
    return STATUS_NOT_IMPLEMENTED;
}

SSI_DEF(SystemDpcBehaviourInformation)
{
    /* FIXME */
    DPRINT1("NtSetSystemInformation - SystemDpcBehaviourInformation not implemented\n");
    return STATUS_NOT_IMPLEMENTED;
}

/* Class 25 - Full Memory Information */
QSI_DEF(SystemFullMemoryInformation)
{
    PULONG Spi = (PULONG) Buffer;

    PEPROCESS TheIdleProcess;

    *ReqSize = sizeof(ULONG);

    if (sizeof(ULONG) != Size)
    {
        return STATUS_INFO_LENGTH_MISMATCH;
    }

    DPRINT("SystemFullMemoryInformation\n");

    TheIdleProcess = PsIdleProcess;

    DPRINT("PID: %d, KernelTime: %u PFFree: %d PFUsed: %d\n",
           TheIdleProcess->UniqueProcessId,
           TheIdleProcess->Pcb.KernelTime,
           MiFreeSwapPages,
           MiUsedSwapPages);

#ifndef NDEBUG
    MmPrintMemoryStatistic();
#endif

    *Spi = MiMemoryConsumers[MC_USER].PagesUsed;

    return STATUS_SUCCESS;
}

/* Class 26 - Load Image */
SSI_DEF(SystemLoadGdiDriverInformation)
{
    PSYSTEM_GDI_DRIVER_INFORMATION DriverInfo = (PVOID)Buffer;
    KPROCESSOR_MODE PreviousMode = KeGetPreviousMode();
    UNICODE_STRING ImageName;
    PVOID ImageBase;
    PLDR_DATA_TABLE_ENTRY ModuleObject;
    ULONG_PTR EntryPoint;
    NTSTATUS Status;
    ULONG DirSize;
    PIMAGE_NT_HEADERS NtHeader;

    /* Validate size */
    if (Size != sizeof(SYSTEM_GDI_DRIVER_INFORMATION))
    {
        /* Incorrect buffer length, fail */
        return STATUS_INFO_LENGTH_MISMATCH;
    }

    /* Only kernel-mode can call this function */
    if (PreviousMode != KernelMode) return STATUS_PRIVILEGE_NOT_HELD;

    /* Load the driver */
    ImageName = DriverInfo->DriverName;
    Status = MmLoadSystemImage(&ImageName,
                               NULL,
                               NULL,
                               0,
                               (PVOID)&ModuleObject,
                               &ImageBase);
    if (!NT_SUCCESS(Status)) return Status;

    /* Return the export pointer */
    DriverInfo->ExportSectionPointer =
        RtlImageDirectoryEntryToData(ImageBase,
                                     TRUE,
                                     IMAGE_DIRECTORY_ENTRY_EXPORT,
                                     &DirSize);

    /* Get the entrypoint */
    NtHeader = RtlImageNtHeader(ImageBase);
    EntryPoint = NtHeader->OptionalHeader.AddressOfEntryPoint;
    EntryPoint += (ULONG_PTR)ImageBase;

    /* Save other data */
    DriverInfo->ImageAddress = ImageBase;
    DriverInfo->SectionPointer = NULL;
    DriverInfo->EntryPoint = (PVOID)EntryPoint;
    DriverInfo->ImageLength = NtHeader->OptionalHeader.SizeOfImage;

    /* All is good */
    return STATUS_SUCCESS;
}

/* Class 27 - Unload Image */
SSI_DEF(SystemUnloadGdiDriverInformation)
{
    PLDR_DATA_TABLE_ENTRY LdrEntry;
    PLIST_ENTRY NextEntry;
    PVOID BaseAddr = *((PVOID*)Buffer);

    if(Size != sizeof(PVOID))
        return STATUS_INFO_LENGTH_MISMATCH;

    if(KeGetPreviousMode() != KernelMode)
        return STATUS_PRIVILEGE_NOT_HELD;

    // Scan the module list
    NextEntry = PsLoadedModuleList.Flink;
    while(NextEntry != &PsLoadedModuleList)
    {
        LdrEntry = CONTAINING_RECORD(NextEntry,
                                     LDR_DATA_TABLE_ENTRY,
                                     InLoadOrderLinks);

        if (LdrEntry->DllBase == BaseAddr)
        {
            // Found it.
            break;
        }

        NextEntry = NextEntry->Flink;
    }

    // Check if we found the image
    if(NextEntry != &PsLoadedModuleList)
    {
        return MmUnloadSystemImage(LdrEntry);
    }
    else
    {
        DPRINT1("Image 0x%x not found.\n", BaseAddr);
        return STATUS_DLL_NOT_FOUND;
    }

}

/* Class 28 - Time Adjustment Information */
QSI_DEF(SystemTimeAdjustmentInformation)
{
    PSYSTEM_QUERY_TIME_ADJUST_INFORMATION TimeInfo =
        (PSYSTEM_QUERY_TIME_ADJUST_INFORMATION)Buffer;

    /* Check if enough storage was provided */
    if (sizeof(SYSTEM_QUERY_TIME_ADJUST_INFORMATION) > Size)
    {
        * ReqSize = sizeof(SYSTEM_QUERY_TIME_ADJUST_INFORMATION);
        return STATUS_INFO_LENGTH_MISMATCH;
    }

    /* Give time values to our caller */
    TimeInfo->TimeIncrement = KeMaximumIncrement;
    TimeInfo->TimeAdjustment = KeTimeAdjustment;
    TimeInfo->Enable = TRUE;

    return STATUS_SUCCESS;
}

SSI_DEF(SystemTimeAdjustmentInformation)
{
    KPROCESSOR_MODE PreviousMode = KeGetPreviousMode();
    /*PSYSTEM_SET_TIME_ADJUST_INFORMATION TimeInfo =
        (PSYSTEM_SET_TIME_ADJUST_INFORMATION)Buffer;*/

    /* Check size of a buffer, it must match our expectations */
    if (sizeof(SYSTEM_SET_TIME_ADJUST_INFORMATION) != Size)
        return STATUS_INFO_LENGTH_MISMATCH;

    /* Check who is calling */
    if (PreviousMode != KernelMode)
    {
        /* Check access rights */
        if (!SeSinglePrivilegeCheck(SeSystemtimePrivilege, PreviousMode))
        {
            return STATUS_PRIVILEGE_NOT_HELD;
        }
    }

    /* TODO: Set time adjustment information */
    DPRINT1("Setting of SystemTimeAdjustmentInformation is not implemented yet!\n");
    return STATUS_NOT_IMPLEMENTED;
}

/* Class 29 - Summary Memory Information */
QSI_DEF(SystemSummaryMemoryInformation)
{
    /* FIXME */
    DPRINT1("NtQuerySystemInformation - SystemSummaryMemoryInformation not implemented\n");
    return STATUS_NOT_IMPLEMENTED;
}

/* Class 30 - Next Event Id Information */
QSI_DEF(SystemNextEventIdInformation)
{
    /* FIXME */
    DPRINT1("NtQuerySystemInformation - SystemNextEventIdInformation not implemented\n");
    return STATUS_NOT_IMPLEMENTED;
}

/* Class 31 - Event Ids Information */
QSI_DEF(SystemEventIdsInformation)
{
    /* FIXME */
    DPRINT1("NtQuerySystemInformation - SystemEventIdsInformation not implemented\n");
    return STATUS_NOT_IMPLEMENTED;
}

/* Class 32 - Crash Dump Information */
QSI_DEF(SystemCrashDumpInformation)
{
    /* FIXME */
    DPRINT1("NtQuerySystemInformation - SystemCrashDumpInformation not implemented\n");
    return STATUS_NOT_IMPLEMENTED;
}

/* Class 33 - Exception Information */
QSI_DEF(SystemExceptionInformation)
{
    /* FIXME */
    DPRINT1("NtQuerySystemInformation - SystemExceptionInformation not implemented\n");
    return STATUS_NOT_IMPLEMENTED;
}

/* Class 34 - Crash Dump State Information */
QSI_DEF(SystemCrashDumpStateInformation)
{
    /* FIXME */
    DPRINT1("NtQuerySystemInformation - SystemCrashDumpStateInformation not implemented\n");
    return STATUS_NOT_IMPLEMENTED;
}

/* Class 35 - Kernel Debugger Information */
QSI_DEF(SystemKernelDebuggerInformation)
{
    PSYSTEM_KERNEL_DEBUGGER_INFORMATION skdi = (PSYSTEM_KERNEL_DEBUGGER_INFORMATION) Buffer;

    *ReqSize = sizeof(SYSTEM_KERNEL_DEBUGGER_INFORMATION);
    if (Size < sizeof(SYSTEM_KERNEL_DEBUGGER_INFORMATION))
    {
        return STATUS_INFO_LENGTH_MISMATCH;
    }

    skdi->KernelDebuggerEnabled = KD_DEBUGGER_ENABLED;
    skdi->KernelDebuggerNotPresent = KD_DEBUGGER_NOT_PRESENT;

    return STATUS_SUCCESS;
}

/* Class 36 - Context Switch Information */
QSI_DEF(SystemContextSwitchInformation)
{
    /* FIXME */
    DPRINT1("NtQuerySystemInformation - SystemContextSwitchInformation not implemented\n");
    return STATUS_NOT_IMPLEMENTED;
}

/* Class 37 - Registry Quota Information */
QSI_DEF(SystemRegistryQuotaInformation)
{
    PSYSTEM_REGISTRY_QUOTA_INFORMATION srqi = (PSYSTEM_REGISTRY_QUOTA_INFORMATION) Buffer;

    *ReqSize = sizeof(SYSTEM_REGISTRY_QUOTA_INFORMATION);
    if (Size < sizeof(SYSTEM_REGISTRY_QUOTA_INFORMATION))
    {
        return STATUS_INFO_LENGTH_MISMATCH;
    }

    DPRINT1("Faking max registry size of 32 MB\n");
    srqi->RegistryQuotaAllowed = 0x2000000;
    srqi->RegistryQuotaUsed = 0x200000;
    srqi->PagedPoolSize = 0x200000;

    return STATUS_SUCCESS;
}

SSI_DEF(SystemRegistryQuotaInformation)
{
    /* FIXME */
    DPRINT1("NtSetSystemInformation - SystemRegistryQuotaInformation not implemented\n");
    return STATUS_NOT_IMPLEMENTED;
}

/* Class 38 - Load And Call Image */
SSI_DEF(SystemExtendServiceTableInformation)
{
    UNICODE_STRING ImageName;
    KPROCESSOR_MODE PreviousMode = KeGetPreviousMode();
    PLDR_DATA_TABLE_ENTRY ModuleObject;
    NTSTATUS Status;
    PIMAGE_NT_HEADERS NtHeader;
    DRIVER_OBJECT Win32k;
    PDRIVER_INITIALIZE DriverInit;
    PVOID ImageBase;
    ULONG_PTR EntryPoint;

    /* Validate the size */
    if (Size != sizeof(UNICODE_STRING)) return STATUS_INFO_LENGTH_MISMATCH;

    /* Check who is calling */
    if (PreviousMode != KernelMode)
    {
        /* Make sure we can load drivers */
        if (!SeSinglePrivilegeCheck(SeLoadDriverPrivilege, UserMode))
        {
            /* FIXME: We can't, fail */
            //return STATUS_PRIVILEGE_NOT_HELD;
        }
    }

    /* Probe and capture the driver name */
    ProbeAndCaptureUnicodeString(&ImageName, PreviousMode, Buffer);

    /* Load the image */
    Status = MmLoadSystemImage(&ImageName,
                               NULL,
                               NULL,
                               0,
                               (PVOID)&ModuleObject,
                               &ImageBase);

    /* Release String */
    ReleaseCapturedUnicodeString(&ImageName, PreviousMode);

    if (!NT_SUCCESS(Status)) return Status;

    /* Get the headers */
    NtHeader = RtlImageNtHeader(ImageBase);
    if (!NtHeader)
    {
        /* Fail */
        MmUnloadSystemImage(ModuleObject);
        return STATUS_INVALID_IMAGE_FORMAT;
    }

    /* Get the entrypoint */
    EntryPoint = NtHeader->OptionalHeader.AddressOfEntryPoint;
    EntryPoint += (ULONG_PTR)ImageBase;
    DriverInit = (PDRIVER_INITIALIZE)EntryPoint;

    /* Create a dummy device */
    RtlZeroMemory(&Win32k, sizeof(Win32k));
    ASSERT(KeGetCurrentIrql() == PASSIVE_LEVEL);
    Win32k.DriverStart = ImageBase;

    /* Call it */
    Status = (DriverInit)(&Win32k, NULL);
    ASSERT(KeGetCurrentIrql() == PASSIVE_LEVEL);

    /* Unload if we failed */
    if (!NT_SUCCESS(Status)) MmUnloadSystemImage(ModuleObject);
    return Status;
}

/* Class 39 - Priority Separation */
SSI_DEF(SystemPrioritySeperation)
{
    /* FIXME */
    DPRINT1("NtSetSystemInformation - SystemPrioritySeperation not implemented\n");
    return STATUS_NOT_IMPLEMENTED;
}

/* Class 40 - Plug Play Bus Information */
QSI_DEF(SystemPlugPlayBusInformation)
{
    /* FIXME */
    DPRINT1("NtQuerySystemInformation - SystemPlugPlayBusInformation not implemented\n");
    return STATUS_NOT_IMPLEMENTED;
}

/* Class 41 - Dock Information */
QSI_DEF(SystemDockInformation)
{
    /* FIXME */
    DPRINT1("NtQuerySystemInformation - SystemDockInformation not implemented\n");
    return STATUS_NOT_IMPLEMENTED;
}

/* Class 42 - Power Information */
QSI_DEF(SystemPowerInformation)
{
    /* FIXME */
    DPRINT1("NtQuerySystemInformation - SystemPowerInformation not implemented\n");
    return STATUS_NOT_IMPLEMENTED;
}

/* Class 43 - Processor Speed Information */
QSI_DEF(SystemProcessorSpeedInformation)
{
    /* FIXME */
    DPRINT1("NtQuerySystemInformation - SystemProcessorSpeedInformation not implemented\n");
    return STATUS_NOT_IMPLEMENTED;
}

/* Class 44 - Current Time Zone Information */
QSI_DEF(SystemCurrentTimeZoneInformation)
{
    *ReqSize = sizeof(TIME_ZONE_INFORMATION);

    if (sizeof(TIME_ZONE_INFORMATION) != Size)
    {
        return STATUS_INFO_LENGTH_MISMATCH;
    }

    /* Copy the time zone information struct */
    memcpy(Buffer,
           &ExpTimeZoneInfo,
           sizeof(TIME_ZONE_INFORMATION));

    return STATUS_SUCCESS;
}


SSI_DEF(SystemCurrentTimeZoneInformation)
{
    /* Check user buffer's size */
    if (Size < sizeof(TIME_ZONE_INFORMATION))
    {
        return STATUS_INFO_LENGTH_MISMATCH;
    }

    return ExpSetTimeZoneInformation((PTIME_ZONE_INFORMATION)Buffer);
}


/* Class 45 - Lookaside Information */
QSI_DEF(SystemLookasideInformation)
{
    /* FIXME */
    DPRINT1("NtQuerySystemInformation - SystemLookasideInformation not implemented\n");
    return STATUS_NOT_IMPLEMENTED;
}


/* Class 46 - Set time slip event */
SSI_DEF(SystemSetTimeSlipEvent)
{
    /* FIXME */
    DPRINT1("NtSetSystemInformation - SystemSetTimSlipEvent not implemented\n");
    return STATUS_NOT_IMPLEMENTED;
}


/* Class 47 - Create a new session (TSE) */
SSI_DEF(SystemCreateSession)
{
    /* FIXME */
    DPRINT1("NtSetSystemInformation - SystemCreateSession not implemented\n");
    return STATUS_NOT_IMPLEMENTED;
}


/* Class 48 - Delete an existing session (TSE) */
SSI_DEF(SystemDeleteSession)
{
    /* FIXME */
    DPRINT1("NtSetSystemInformation - SystemDeleteSession not implemented\n");
    return STATUS_NOT_IMPLEMENTED;
}


/* Class 49 - UNKNOWN */
QSI_DEF(SystemInvalidInfoClass4)
{
    /* FIXME */
    DPRINT1("NtQuerySystemInformation - SystemInvalidInfoClass4 not implemented\n");
    return STATUS_NOT_IMPLEMENTED;
}


/* Class 50 - System range start address */
QSI_DEF(SystemRangeStartInformation)
{
    /* FIXME */
    DPRINT1("NtQuerySystemInformation - SystemRangeStartInformation not implemented\n");
    return STATUS_NOT_IMPLEMENTED;
}


/* Class 51 - Driver verifier information */
QSI_DEF(SystemVerifierInformation)
{
    /* FIXME */
    DPRINT1("NtQuerySystemInformation - SystemVerifierInformation not implemented\n");
    return STATUS_NOT_IMPLEMENTED;
}


SSI_DEF(SystemVerifierInformation)
{
    /* FIXME */
    DPRINT1("NtSetSystemInformation - SystemVerifierInformation not implemented\n");
    return STATUS_NOT_IMPLEMENTED;
}


/* Class 52 - Add a driver verifier */
SSI_DEF(SystemAddVerifier)
{
    /* FIXME */
    DPRINT1("NtSetSystemInformation - SystemAddVerifier not implemented\n");
    return STATUS_NOT_IMPLEMENTED;
}


/* Class 53 - A session's processes  */
QSI_DEF(SystemSessionProcessesInformation)
{
    /* FIXME */
    DPRINT1("NtQuerySystemInformation - SystemSessionProcessInformation not implemented\n");
    return STATUS_NOT_IMPLEMENTED;
}


/* Query/Set Calls Table */
typedef
struct _QSSI_CALLS
{
    NTSTATUS (* Query) (PVOID,ULONG,PULONG);
    NTSTATUS (* Set) (PVOID,ULONG);

} QSSI_CALLS;

// QS    Query & Set
// QX    Query
// XS    Set
// XX    unknown behaviour
//
#define SI_QS(n) {QSI_USE(n),SSI_USE(n)}
#define SI_QX(n) {QSI_USE(n),NULL}
#define SI_XS(n) {NULL,SSI_USE(n)}
#define SI_XX(n) {NULL,NULL}

static
QSSI_CALLS
CallQS [] =
{
    SI_QX(SystemBasicInformation),
    SI_QX(SystemProcessorInformation),
    SI_QX(SystemPerformanceInformation),
    SI_QX(SystemTimeOfDayInformation),
    SI_QX(SystemPathInformation), /* should be SI_XX */
    SI_QX(SystemProcessInformation),
    SI_QX(SystemCallCountInformation),
    SI_QX(SystemDeviceInformation),
    SI_QX(SystemProcessorPerformanceInformation),
    SI_QS(SystemFlagsInformation),
    SI_QX(SystemCallTimeInformation), /* should be SI_XX */
    SI_QX(SystemModuleInformation),
    SI_QX(SystemLocksInformation),
    SI_QX(SystemStackTraceInformation), /* should be SI_XX */
    SI_QX(SystemPagedPoolInformation), /* should be SI_XX */
    SI_QX(SystemNonPagedPoolInformation), /* should be SI_XX */
    SI_QX(SystemHandleInformation),
    SI_QX(SystemObjectInformation),
    SI_QX(SystemPageFileInformation),
    SI_QX(SystemVdmInstemulInformation),
    SI_QX(SystemVdmBopInformation), /* it should be SI_XX */
    SI_QS(SystemFileCacheInformation),
    SI_QX(SystemPoolTagInformation),
    SI_QX(SystemInterruptInformation),
    SI_QS(SystemDpcBehaviourInformation),
    SI_QX(SystemFullMemoryInformation), /* it should be SI_XX */
    SI_XS(SystemLoadGdiDriverInformation),
    SI_XS(SystemUnloadGdiDriverInformation),
    SI_QS(SystemTimeAdjustmentInformation),
    SI_QX(SystemSummaryMemoryInformation), /* it should be SI_XX */
    SI_QX(SystemNextEventIdInformation), /* it should be SI_XX */
    SI_QX(SystemEventIdsInformation), /* it should be SI_XX */
    SI_QX(SystemCrashDumpInformation),
    SI_QX(SystemExceptionInformation),
    SI_QX(SystemCrashDumpStateInformation),
    SI_QX(SystemKernelDebuggerInformation),
    SI_QX(SystemContextSwitchInformation),
    SI_QS(SystemRegistryQuotaInformation),
    SI_XS(SystemExtendServiceTableInformation),
    SI_XS(SystemPrioritySeperation),
    SI_QX(SystemPlugPlayBusInformation), /* it should be SI_XX */
    SI_QX(SystemDockInformation), /* it should be SI_XX */
    SI_QX(SystemPowerInformation), /* it should be SI_XX */
    SI_QX(SystemProcessorSpeedInformation), /* it should be SI_XX */
    SI_QS(SystemCurrentTimeZoneInformation), /* it should be SI_QX */
    SI_QX(SystemLookasideInformation),
    SI_XS(SystemSetTimeSlipEvent),
    SI_XS(SystemCreateSession),
    SI_XS(SystemDeleteSession),
    SI_QX(SystemInvalidInfoClass4), /* it should be SI_XX */
    SI_QX(SystemRangeStartInformation),
    SI_QS(SystemVerifierInformation),
    SI_XS(SystemAddVerifier),
    SI_QX(SystemSessionProcessesInformation)
};

C_ASSERT(SystemBasicInformation == 0);
#define MIN_SYSTEM_INFO_CLASS (SystemBasicInformation)
#define MAX_SYSTEM_INFO_CLASS (sizeof(CallQS) / sizeof(CallQS[0]))

/*
 * @implemented
 */
NTSTATUS NTAPI
NtQuerySystemInformation(IN SYSTEM_INFORMATION_CLASS SystemInformationClass,
                         OUT PVOID SystemInformation,
                         IN ULONG Length,
                         OUT PULONG UnsafeResultLength)
{
    KPROCESSOR_MODE PreviousMode;
    ULONG ResultLength;
    NTSTATUS FStatus = STATUS_NOT_IMPLEMENTED;

    PAGED_CODE();

    PreviousMode = ExGetPreviousMode();

    _SEH2_TRY
    {
        if (PreviousMode != KernelMode)
        {
            /* SystemKernelDebuggerInformation needs only BOOLEAN alignment */
            ProbeForWrite(SystemInformation, Length, 1);
            if (UnsafeResultLength != NULL)
                ProbeForWriteUlong(UnsafeResultLength);
        }

        /*
         * Check the request is valid.
         */
        if (SystemInformationClass >= MAX_SYSTEM_INFO_CLASS)
        {
            _SEH2_YIELD(return STATUS_INVALID_INFO_CLASS);
        }

        if (NULL != CallQS [SystemInformationClass].Query)
        {
            /*
             * Hand the request to a subhandler.
             */
            FStatus = CallQS [SystemInformationClass].Query(SystemInformation,
                                                            Length,
                                                            &ResultLength);
            if (UnsafeResultLength != NULL)
            {
                if (PreviousMode != KernelMode)
                {
                    *UnsafeResultLength = ResultLength;
                }
                else
                {
                    *UnsafeResultLength = ResultLength;
                }
            }
        }
    }
    _SEH2_EXCEPT(ExSystemExceptionFilter())
    {
        FStatus = _SEH2_GetExceptionCode();
    }
    _SEH2_END;

    return FStatus;
}


NTSTATUS
NTAPI
NtSetSystemInformation (IN SYSTEM_INFORMATION_CLASS SystemInformationClass,
                        IN PVOID SystemInformation,
                        IN ULONG SystemInformationLength)
{
    PAGED_CODE();

    /*
     * If called from user mode, check
     * possible unsafe arguments.
     */
#if 0
    if (KernelMode != KeGetPreviousMode())
    {
        // Check arguments
        //ProbeForWrite(
        //    SystemInformation,
        //    Length
        //    );
        //ProbeForWrite(
        //    ResultLength,
        //    sizeof (ULONG)
        //    );
    }
#endif
    /*
     * Check the request is valid.
     */
    if ((SystemInformationClass >= MIN_SYSTEM_INFO_CLASS) &&
        (SystemInformationClass < MAX_SYSTEM_INFO_CLASS))
    {
        if (NULL != CallQS [SystemInformationClass].Set)
        {
            /*
             * Hand the request to a subhandler.
             */
            return CallQS [SystemInformationClass].Set(SystemInformation,
                                                       SystemInformationLength);
        }
    }

    return STATUS_INVALID_INFO_CLASS;
}


NTSTATUS
NTAPI
NtFlushInstructionCache(IN HANDLE ProcessHandle,
                        IN PVOID BaseAddress,
                        IN ULONG NumberOfBytesToFlush)
{
    PAGED_CODE();

#if defined(_M_IX86) || defined(_M_AMD64)
    __wbinvd();
#elif defined(_M_PPC)
    __asm__ __volatile__("tlbsync");
#elif defined(_M_MIPS)
    DPRINT1("NtFlushInstructionCache() is not implemented\n");
    for (;;);
#elif defined(_M_ARM)
    __asm__ __volatile__("mov r1, #0; mcr p15, 0, r1, c7, c5, 0");
#else
#error Unknown architecture
#endif
    return STATUS_SUCCESS;
}

ULONG
NTAPI
NtGetCurrentProcessorNumber(VOID)
{
    /* Just return the CPU */
    return KeGetCurrentProcessorNumber();
}

/* EOF */<|MERGE_RESOLUTION|>--- conflicted
+++ resolved
@@ -956,11 +956,6 @@
     }
 
     CurrentTime.QuadPart = KeQueryInterruptTime();
-<<<<<<< HEAD
-    Prcb = KeGetCurrentPrcb();
-
-=======
->>>>>>> 6182f013
     for (i = 0; i < KeNumberProcessors; i++)
     {
         /* Get the PRCB on this processor */
