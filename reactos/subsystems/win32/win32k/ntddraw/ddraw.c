/*
 * COPYRIGHT:        See COPYING in the top level directory
 * PROJECT:          ReactOS kernel
 * PURPOSE:          Native DirectDraw implementation
 * FILE:             subsys/win32k/ntddraw/ddraw.c
 * PROGRAMER:        Magnus olsen (magnus@greatlord.com)
 * REVISION HISTORY:
 *       19/1-2006   Magnus Olsen
 */

#include <w32k.h>
#include <debug.h>

PGD_DXDDSTARTUPDXGRAPHICS gpfnStartupDxGraphics = NULL;
PGD_DXDDCLEANUPDXGRAPHICS gpfnCleanupDxGraphics = NULL;

/* export from dxeng.c */
extern DRVFN gaEngFuncs;
extern ULONG gcEngFuncs;

PDRVFN gpDxFuncs;
HANDLE ghDxGraphics;
ULONG gdwDirectDrawContext;


/************************************************************************/
/* DirectX graphic/video driver loading and cleanup start here          */
/************************************************************************/
NTSTATUS
STDCALL
DxDdStartupDxGraphics(  ULONG ulc1,
                        PDRVENABLEDATA DxEngDrvOld,
                        ULONG ulc2,
                        PDRVENABLEDATA DxgDrvOld,
                        PULONG DirectDrawContext,
                        PEPROCESS Proc)
{
    DRVENABLEDATA DxEngDrv;
    DRVENABLEDATA DxgDrv;

    NTSTATUS Status = STATUS_PROCEDURE_NOT_FOUND;

    /* FIXME setup of gaEngFuncs driver export list
     * but not in this api, we can add it here tempary until we figout where 
     * no code have been writen for it yet
     */


    /* FIXME ReactOS does not loading the dxapi.sys or import functions from it yet */
    // DxApiGetVersion()

    /* Loading the kernel interface of directx for win32k */
    ghDxGraphics = EngLoadImage(L"drivers\\dxg.sys");
    if (!ghDxGraphics)
    {
        DPRINT1("Warring no dxg.sys in ReactOS");
        Status = STATUS_DLL_NOT_FOUND;
    }
<<<<<<< HEAD

    pDirectDraw->DrvDisableDirectDraw(pDirectDraw->Global.dhpdev);
    return TRUE;
}

/* code for enable and reanble the drv */
BOOL
intEnableDriver(PDD_DIRECTDRAW pDirectDraw)
{
     BOOL success;
     DD_HALINFO HalInfo;

    /*clean up some of the cache entry */
    RtlZeroMemory(&pDirectDraw->DD,   sizeof(DD_CALLBACKS));
    RtlZeroMemory(&pDirectDraw->Surf, sizeof(DD_SURFACECALLBACKS));
    RtlZeroMemory(&pDirectDraw->Pal,  sizeof(DD_PALETTECALLBACKS));
    RtlZeroMemory(&pDirectDraw->Hal,  sizeof(DD_HALINFO));
    RtlZeroMemory(&HalInfo,  sizeof(DD_HALINFO));
    pDirectDraw->dwNumHeaps =0;
    pDirectDraw->dwNumFourCC = 0;
    pDirectDraw->pdwFourCC = NULL;
    pDirectDraw->pvmList = NULL;

    /* Get DirectDraw infomations form the driver
     * DDK say pvmList, pdwFourCC is always NULL in frist call here
     * but we get back how many pvmList it whant we should alloc, same
     * with pdwFourCC.
     */
    if (pDirectDraw->DrvGetDirectDrawInfo)
    {
        success = pDirectDraw->DrvGetDirectDrawInfo( pDirectDraw->Global.dhpdev,
                                                     &HalInfo,
                                                     &pDirectDraw->dwNumHeaps,
                                                     NULL,
                                                     &pDirectDraw->dwNumFourCC,
                                                     NULL);
        if (!success)
        {
            DPRINT1("DrvGetDirectDrawInfo  frist call fail\n");
            GDIOBJ_UnlockObjByPtr(DdHandleTable, pDirectDraw);
            return FALSE;
        }

=======
    else
    {
        /* import DxDdStartupDxGraphics and  DxDdCleanupDxGraphics */
        gpfnStartupDxGraphics = EngFindImageProcAddress(ghDxGraphics,"DxDdStartupDxGraphics");
        gpfnCleanupDxGraphics = EngFindImageProcAddress(ghDxGraphics,"DxDdCleanupDxGraphics");
>>>>>>> d05c0ead

        if ((gpfnStartupDxGraphics) &&
            (gpfnCleanupDxGraphics))
        {
            /* Setup driver data for activate the dx interface */
            DxEngDrv.iDriverVersion = DDI_DRIVER_VERSION_NT5_01;
            DxEngDrv.pdrvfn = &gaEngFuncs;
            DxEngDrv.c = gcEngFuncs;

            Status = gpfnStartupDxGraphics ( sizeof(DRVENABLEDATA),
                                             &DxEngDrv,
                                             sizeof(DRVENABLEDATA),
                                             &DxgDrv,
                                             &gdwDirectDrawContext,
                                             Proc );
        }

        /* check if we manger loading the data and execute the dxStartupDxGraphics and it susscess */
        if (!NT_SUCCESS(Status))
        {
            gpfnStartupDxGraphics = NULL;
            gpfnCleanupDxGraphics = NULL;
            EngUnloadImage( ghDxGraphics);
            ghDxGraphics = NULL;
            DPRINT1("Warring no init of DirectX graphic interface");
        }
<<<<<<< HEAD
        success = pDirectDraw->DrvGetDirectDrawInfo( pDirectDraw->Global.dhpdev,
                                                     &HalInfo,
                                                     &pDirectDraw->dwNumHeaps,
                                                     pDirectDraw->pvmList,
                                                     &pDirectDraw->dwNumFourCC,
                                                     pDirectDraw->pdwFourCC);
        if (!success)
=======
        else
>>>>>>> d05c0ead
        {
            /* Sort the drv functions list in index order, this allown us doing, smaller optimze
             * in api that are redirect to dx.sys
             */

<<<<<<< HEAD
        /* We need now convert the DD_HALINFO we got, it can be NT4 driver we
         * loading ReactOS supporting NT4 and higher to be loading.so we make
         * the HALInfo compatible here so we can easy pass it to gdi32.dll
         * without converting it later
        */

        if ((HalInfo.dwSize != sizeof(DD_HALINFO)) &&
            (HalInfo.dwSize != sizeof(DD_HALINFO_V4)))
        {
            DPRINT1(" Fail not vaild driver DD_HALINFO struct found\n");
            GDIOBJ_UnlockObjByPtr(DdHandleTable, pDirectDraw);
            return FALSE;
        }

        if (HalInfo.dwSize != sizeof(DD_HALINFO))
        {
            if (HalInfo.dwSize == sizeof(DD_HALINFO_V4))
            {
                /* NT4 Compatible */
                DPRINT1("Got DD_HALINFO_V4 sturct we convert it to DD_HALINFO \n");
                HalInfo.dwSize = sizeof(DD_HALINFO);
                HalInfo.lpD3DGlobalDriverData = NULL;
                HalInfo.lpD3DHALCallbacks = NULL;
                HalInfo.lpD3DBufCallbacks = NULL;
            }
            else
=======
            PDRVFN lstDrvFN = DxgDrv.pdrvfn;
            INT t;
            for (t=0;t<=DXG_INDEX_DxDdIoctl;t++)
>>>>>>> d05c0ead
            {
                gpDxFuncs[lstDrvFN[t].iFunc].iFunc =lstDrvFN[t].iFunc;
                gpDxFuncs[lstDrvFN[t].iFunc].pfn =lstDrvFN[t].pfn;
            }
            DPRINT1("DirectX interface is Activated");
        }
        /* return the status */
    }

<<<<<<< HEAD
    DPRINT1("Trying EnableDirectDraw the driver\n");

    success = pDirectDraw->EnableDirectDraw( pDirectDraw->Global.dhpdev,
                                             &pDirectDraw->DD,
                                             &pDirectDraw->Surf,
                                             &pDirectDraw->Pal);
=======
    return Status;
}
>>>>>>> d05c0ead

/************************************************************************/
/* DirectX graphic/video driver loading cleanup ends here               */
/************************************************************************/



<<<<<<< HEAD
/* NtGdiDdCreateDirectDrawObject is finish and works as it should
 * it maybe have some memory leack or handler leack in this code
 * if you found any case you maybe think it leacks the handler
 * or memory please tell me, before you start fixing the code
 * Magnus Olsen
 */
HANDLE STDCALL
=======
/************************************************************************/
/* NtGdiDdCreateDirectDrawObject                                        */
/************************************************************************/
HANDLE
STDCALL 
>>>>>>> d05c0ead
NtGdiDdCreateDirectDrawObject(HDC hdc)
{

<<<<<<< HEAD
    /* Create a hdc if we do not have one */
    if (hdc == NULL)
    {
       return NULL;
    }

    /* Look the hdc to gain the internal struct */
    pDC = DC_LockDc(hdc);
    if (!pDC)
    {
        return NULL;
    }
=======
    PGD_DDCREATEDIRECTDRAWOBJECT pfnDdCreateDirectDrawObject = NULL;
    NTSTATUS Status;
    PEPROCESS Proc = NULL;
    INT i=0;
>>>>>>> d05c0ead

    /* FIXME get the process data */
    /* FIXME this code should be add where the driver being load */
    Status = DxDdStartupDxGraphics(0,NULL,0,NULL,NULL, Proc);
    if (!NT_SUCCESS(Status))
    {
        DPRINT1("Warring : Fail to statup the directx interface");
        return 0;
    }

    /* This is in correct place */
    DXG_GET_INDEX_FUNCTION(DXG_INDEX_DxDdCreateDirectDrawObject, pfnDdCreateDirectDrawObject);

    if (pfnDdCreateDirectDrawObject == NULL)
    {
        DPRINT1("Warring no pfnDdCreateDirectDrawObject");
        return DDHAL_DRIVER_NOTHANDLED;
    }

    DPRINT1("Calling on dxg.sys DdCreateDirectDrawObject");
    return pfnDdCreateDirectDrawObject(hdc);

}

<<<<<<< HEAD

/* NtGdiDdCreateDirectDrawObject is finish and works as it should
 * it maybe have some memory leack or handler leack in this code
 * if you found any case you maybe think it leacks the handler
 * or memory please tell me, before you start fixing the code
 * Magnus Olsen
 */

BOOL STDCALL
NtGdiDdQueryDirectDrawObject(
    HANDLE hDirectDrawLocal,
    DD_HALINFO  *pHalInfo,
    DWORD *pCallBackFlags,
    LPD3DNTHAL_CALLBACKS puD3dCallbacks,
    LPD3DNTHAL_GLOBALDRIVERDATA puD3dDriverData,
    PDD_D3DBUFCALLBACKS puD3dBufferCallbacks,
    LPDDSURFACEDESC puD3dTextureFormats,
    DWORD *puNumHeaps,
    VIDEOMEMORY *puvmList,
    DWORD *puNumFourCC,
    DWORD *puFourCC
)
{
    PDD_DIRECTDRAW pDirectDraw;
    NTSTATUS Status = FALSE;
    BOOL Ret=FALSE;
    LPD3DNTHAL_GLOBALDRIVERDATA pD3dDriverData;

    if (hDirectDrawLocal == NULL)
    {
       return FALSE;
    }

    pDirectDraw = GDIOBJ_LockObj(DdHandleTable, hDirectDrawLocal,
                                 GDI_OBJECT_TYPE_DIRECTDRAW);
    if (!pDirectDraw)
    {
        return FALSE;
    }

    /*
     * Get pHalInfo
     */
    if (pHalInfo != NULL)
    {
        _SEH_TRY
        {
            ProbeForWrite(pHalInfo,  sizeof(DD_HALINFO), 1);
            RtlCopyMemory(pHalInfo,&pDirectDraw->Hal, sizeof(DD_HALINFO));
        }
        _SEH_HANDLE
        {
            Status = _SEH_GetExceptionCode();
        }
        _SEH_END;
        if(!NT_SUCCESS(Status))
        {
            SetLastNtError(Status);
            GDIOBJ_UnlockObjByPtr(DdHandleTable, pDirectDraw);
            return FALSE;
        }
    }
    else
    {
        GDIOBJ_UnlockObjByPtr(DdHandleTable, pDirectDraw);
        return FALSE;
    }

    /*
     * Get pCallBackFlags
     */
    if (pCallBackFlags != NULL)
    {
        _SEH_TRY
        {
            ProbeForWrite(pCallBackFlags,  sizeof(DWORD)*3, 1);
            pCallBackFlags[0]=pDirectDraw->DD.dwFlags;
            pCallBackFlags[1]=pDirectDraw->Surf.dwFlags;
            pCallBackFlags[2]=pDirectDraw->Pal.dwFlags;
        }
        _SEH_HANDLE
        {
            Status = _SEH_GetExceptionCode();
        }
        _SEH_END;
        if(!NT_SUCCESS(Status))
        {
            SetLastNtError(Status);
            GDIOBJ_UnlockObjByPtr(DdHandleTable, pDirectDraw);
            return FALSE;
        }
    }
    else
    {
        GDIOBJ_UnlockObjByPtr(DdHandleTable, pDirectDraw);
        return FALSE;
    }

    /*
     * Get puD3dCallbacks
     */
    if ((puD3dCallbacks) &&
        (pDirectDraw->Hal.lpD3DHALCallbacks))
    {
        _SEH_TRY
        {
            ProbeForWrite(puD3dCallbacks,  sizeof(D3DNTHAL_CALLBACKS), 1);
            RtlCopyMemory( puD3dCallbacks, pDirectDraw->Hal.lpD3DHALCallbacks, sizeof( D3DNTHAL_CALLBACKS ) );
        }
        _SEH_HANDLE
        {
            Status = _SEH_GetExceptionCode();
        }
        _SEH_END;
        if(!NT_SUCCESS(Status))
        {
            SetLastNtError(Status);
            GDIOBJ_UnlockObjByPtr(DdHandleTable, pDirectDraw);
            return FALSE;
        }
    }
    else
=======
/*++
* @name NtGdiDxgGenericThunk
* @implemented
*
* The function NtGdiDxgGenericThunk redirect dx call to other thing.
* from dxg.sys
*
* @param ULONG_PTR ulIndex
* The functions we want redirct
*
* @param ULONG_PTR ulHandle
* Unknown
*
* @param SIZE_T *pdwSizeOfPtr1
* Unknown
*
* @param PVOID pvPtr1
* Unknown
*
* @param SIZE_T *pdwSizeOfPtr2
* Unknown
*
* @param PVOID pvPtr2
* Unknown
*
* @return 
* always return DDHAL_DRIVER_NOTHANDLED
*
* @remarks.
* dxg.sys NtGdiDxgGenericThunk call are redirect to dxg.sys
* This api are not longer use in Windows NT 2000/XP/2003
*
*--*/
DWORD
STDCALL
NtGdiDxgGenericThunk(ULONG_PTR ulIndex,
                     ULONG_PTR ulHandle,
                     SIZE_T *pdwSizeOfPtr1,
                     PVOID pvPtr1,
                     SIZE_T *pdwSizeOfPtr2,
                     PVOID pvPtr2)
{
    PGD_DXGENERICTRUNK pfnDxgGenericThunk = (PGD_DXGENERICTRUNK)gpDxFuncs[DXG_INDEX_DxDxgGenericThunk].pfn;

    if (pfnDxgGenericThunk == NULL)
>>>>>>> d05c0ead
    {
        DPRINT1("Warring no pfnDxgGenericThunk");
        return DDHAL_DRIVER_NOTHANDLED;
    }

<<<<<<< HEAD
    /*
     * Get lpD3DGlobalDriverData
     */
    if ((puD3dDriverData) &&
        (pDirectDraw->Hal.lpD3DGlobalDriverData != NULL))
    {
        /* Get D3dDriverData */
        _SEH_TRY
        {
            ProbeForWrite(puD3dDriverData,  sizeof(D3DNTHAL_GLOBALDRIVERDATA), 1);
            RtlCopyMemory( puD3dDriverData, pDirectDraw->Hal.lpD3DGlobalDriverData, sizeof(D3DNTHAL_GLOBALDRIVERDATA));
        }
        _SEH_HANDLE
        {
            Status = _SEH_GetExceptionCode();
        }
        _SEH_END;
        if(!NT_SUCCESS(Status))
        {
            SetLastNtError(Status);
            GDIOBJ_UnlockObjByPtr(DdHandleTable, pDirectDraw);
            return FALSE;
        }

        /* Get TextureFormats */
        pD3dDriverData =pDirectDraw->Hal.lpD3DGlobalDriverData;
        if ((puD3dTextureFormats) &&
            (pD3dDriverData->dwNumTextureFormats>0) &&
            (pD3dDriverData->lpTextureFormats))
        {
            DWORD Size = sizeof(DDSURFACEDESC) * pD3dDriverData->dwNumTextureFormats;
            _SEH_TRY
            {
                ProbeForWrite(puD3dTextureFormats, Size, 1);
                RtlCopyMemory( puD3dTextureFormats, pD3dDriverData->lpTextureFormats, Size);
            }
            _SEH_HANDLE
            {
                Status = _SEH_GetExceptionCode();
            }
            _SEH_END;

            if(!NT_SUCCESS(Status))
            {
                SetLastNtError(Status);
                GDIOBJ_UnlockObjByPtr(DdHandleTable, pDirectDraw);
                return FALSE;
            }
        }
    }
    else
    {
        GDIOBJ_UnlockObjByPtr(DdHandleTable, pDirectDraw);
        return FALSE;
    }

    /*Get D3dBufferCallbacks */
    if ( (puD3dBufferCallbacks) &&
         (pDirectDraw->Hal.lpD3DBufCallbacks))
    {
        _SEH_TRY
        {
            ProbeForWrite(puD3dBufferCallbacks,  sizeof(DD_D3DBUFCALLBACKS), 1);
            RtlCopyMemory( puD3dBufferCallbacks, pDirectDraw->Hal.lpD3DBufCallbacks, sizeof(DD_D3DBUFCALLBACKS));
        }
        _SEH_HANDLE
        {
            Status = _SEH_GetExceptionCode();
        }
        _SEH_END;
        if(!NT_SUCCESS(Status))
        {
            SetLastNtError(Status);
            GDIOBJ_UnlockObjByPtr(DdHandleTable, pDirectDraw);
            return FALSE;
        }
    }
    else
    {
        GDIOBJ_UnlockObjByPtr(DdHandleTable, pDirectDraw);
        return FALSE;
    }
=======
    DPRINT1("Calling on dxg.sys pfnDxgGenericThunk");
    return pfnDxgGenericThunk(ulIndex, ulHandle, pdwSizeOfPtr1, pvPtr1, pdwSizeOfPtr2, pvPtr2);
}

/************************************************************************/
/* NtGdiDdGetDriverState                                                */
/************************************************************************/
DWORD
STDCALL
NtGdiDdGetDriverState(PDD_GETDRIVERSTATEDATA pdata)
{
    PGD_DDGETDRIVERSTATE pfnDdGetDriverState = NULL;
    INT i;
>>>>>>> d05c0ead

    DXG_GET_INDEX_FUNCTION(DXG_INDEX_DxDdGetDriverState, pfnDdGetDriverState);

<<<<<<< HEAD
        if ((pDirectDraw->pdwFourCC) &&
            (puFourCC))
        {
            ProbeForWrite(puFourCC, sizeof(DWORD) * pDirectDraw->dwNumFourCC, 1);
            RtlCopyMemory( puFourCC, pDirectDraw->pdwFourCC, sizeof(DWORD) * pDirectDraw->dwNumFourCC);
        }
    }
    _SEH_HANDLE
=======
    if (pfnDdGetDriverState == NULL)
>>>>>>> d05c0ead
    {
        DPRINT1("Warring no pfnDdGetDriverState");
        return DDHAL_DRIVER_NOTHANDLED;
    }

    DPRINT1("Calling on dxg.sys DdGetDriverState");
    return pfnDdGetDriverState(pdata);
}

<<<<<<< HEAD

BOOL STDCALL
NtGdiDdDeleteDirectDrawObject( HANDLE hDirectDrawLocal)
=======
/************************************************************************/
/* NtGdiDdColorControl                                                  */
/************************************************************************/
DWORD
STDCALL
NtGdiDdColorControl(HANDLE hSurface,
                    PDD_COLORCONTROLDATA puColorControlData)
>>>>>>> d05c0ead
{
    PGD_DDCOLORCONTROL pfnDdColorControl = NULL;
    INT i;

    DXG_GET_INDEX_FUNCTION(DXG_INDEX_DxDdColorControl, pfnDdColorControl);

    if (pfnDdColorControl == NULL)
    {
        DPRINT1("Warring no pfnDdColorControl");
        return DDHAL_DRIVER_NOTHANDLED;
    }

    DPRINT1("Calling on dxg.sys DdColorControl");
    return pfnDdColorControl(hSurface,puColorControlData);
}

/************************************************************************/
/* NtGdiDdCreateSurfaceObject                                           */
/************************************************************************/
HANDLE
STDCALL
NtGdiDdCreateSurfaceObject(HANDLE hDirectDrawLocal,
                           HANDLE hSurface,
                           PDD_SURFACE_LOCAL puSurfaceLocal,
                           PDD_SURFACE_MORE puSurfaceMore,
                           PDD_SURFACE_GLOBAL puSurfaceGlobal,
                           BOOL bComplete
)
{
    PGD_DXDDCREATESURFACEOBJECT pfnDdCreateSurfaceObject = NULL;
    INT i;

    DXG_GET_INDEX_FUNCTION(DXG_INDEX_DxDdCreateSurfaceObject, pfnDdCreateSurfaceObject);

    if (pfnDdCreateSurfaceObject == NULL)
    {
        DPRINT1("Warring no pfnDdCreateSurfaceObject");
        return DDHAL_DRIVER_NOTHANDLED;
    }

    DPRINT1("Calling on dxg.sys pfnDdCreateSurfaceObject");
    return pfnDdCreateSurfaceObject(hDirectDrawLocal, hSurface, puSurfaceLocal, puSurfaceMore, puSurfaceGlobal, bComplete);
}

/************************************************************************/
/* NtGdiDdDeleteDirectDrawObject                                        */
/************************************************************************/
BOOL
STDCALL 
NtGdiDdDeleteDirectDrawObject(HANDLE hDirectDrawLocal)
{
    PGD_DXDDDELETEDIRECTDRAWOBJECT pfnDdDeleteDirectDrawObject = NULL;
    INT i;

<<<<<<< HEAD
    /*
     * FIXME detect mode change thic code maybe are not correct
     * if we call on intEnableDriver it will cause some memory leak
     * we need free the alloc memory before we call on it
     */
    Ret = intEnableDriver(pDirectDraw);

    _SEH_TRY
    {
        ProbeForWrite(pubNewMode, sizeof(BOOL), 1);
        *pubNewMode = Ret;
    }
    _SEH_HANDLE
=======
    DXG_GET_INDEX_FUNCTION(DXG_INDEX_DxDdDeleteDirectDrawObject, pfnDdDeleteDirectDrawObject);

    if (pfnDdDeleteDirectDrawObject == NULL)
>>>>>>> d05c0ead
    {
        DPRINT1("Warring no pfnDdDeleteDirectDrawObject");
        return DDHAL_DRIVER_NOTHANDLED;
    }

    DPRINT1("Calling on dxg.sys pfnDdDeleteDirectDrawObject");
    return pfnDdDeleteDirectDrawObject(hDirectDrawLocal);
}

/************************************************************************/
/* NtGdiDdDeleteSurfaceObject                                           */
/************************************************************************/
BOOL
STDCALL
NtGdiDdDeleteSurfaceObject(HANDLE hSurface)
{
    PGD_DXDDDELETESURFACEOBJECT pfnDdDeleteSurfaceObject = NULL;
    INT i;

    DXG_GET_INDEX_FUNCTION(DXG_INDEX_DxDdDeleteSurfaceObject, pfnDdDeleteSurfaceObject);

<<<<<<< HEAD
    if (pDirectDraw == NULL)
=======
    if (pfnDdDeleteSurfaceObject == NULL)
>>>>>>> d05c0ead
    {
        DPRINT1("Warring no pfnDdDeleteSurfaceObject");
        return DDHAL_DRIVER_NOTHANDLED;
    }

    DPRINT1("Calling on dxg.sys DdDeleteSurfaceObject");
    return pfnDdDeleteSurfaceObject(hSurface);
}

/************************************************************************/
/* NtGdiDdDeleteSurfaceObject                                           */
/************************************************************************/
BOOL
STDCALL 
NtGdiDdQueryDirectDrawObject(HANDLE hDirectDrawLocal,
                             DD_HALINFO  *pHalInfo,
                             DWORD *pCallBackFlags,
                             LPD3DNTHAL_CALLBACKS puD3dCallbacks,
                             LPD3DNTHAL_GLOBALDRIVERDATA puD3dDriverData,
                             PDD_D3DBUFCALLBACKS puD3dBufferCallbacks,
                             LPDDSURFACEDESC puD3dTextureFormats,
                             DWORD *puNumHeaps,
                             VIDEOMEMORY *puvmList,
                             DWORD *puNumFourCC,
                             DWORD *puFourCC)
{
    PGD_DXDDQUERYDIRECTDRAWOBJECT pfnDdQueryDirectDrawObject = NULL;
    INT i;

<<<<<<< HEAD
    /* Now we are doing the call to drv DrvGetDriverInfo */
    if   (ddRVal == 2)
    {
        DPRINT1("NtGdiDdGetDriverInfo DDHAL_DRIVER_NOTHANDLED");
        ddRVal = DDHAL_DRIVER_NOTHANDLED;
    }
    else
=======
    DXG_GET_INDEX_FUNCTION(DXG_INDEX_DxDdQueryDirectDrawObject, pfnDdQueryDirectDrawObject);

    if (pfnDdQueryDirectDrawObject == NULL)
>>>>>>> d05c0ead
    {
        DPRINT1("Warring no pfnDdQueryDirectDrawObject");
        return DDHAL_DRIVER_NOTHANDLED;
    }

    DPRINT1("Calling on dxg.sys pfnDdQueryDirectDrawObject");
    return pfnDdQueryDirectDrawObject(hDirectDrawLocal, pHalInfo, pCallBackFlags, puD3dCallbacks, puD3dDriverData, 
                                      puD3dBufferCallbacks, puD3dTextureFormats, puNumHeaps, puvmList, puNumFourCC, puFourCC);
}


/************************************************************************/
/* NtGdiDdReenableDirectDrawObject                                      */
/************************************************************************/
BOOL
STDCALL
NtGdiDdReenableDirectDrawObject(HANDLE hDirectDrawLocal,
                                BOOL *pubNewMode)
{
<<<<<<< HEAD
	DWORD  ddRVal;
	PDD_DIRECTDRAW_GLOBAL lgpl;

	PDD_DIRECTDRAW pDirectDraw = GDIOBJ_LockObj(DdHandleTable, hSurface, GDI_OBJECT_TYPE_DIRECTDRAW);
#ifdef DX_DEBUG
	DPRINT1("NtGdiDdUnlock\n");
#endif
	if (pDirectDraw == NULL)
		return DDHAL_DRIVER_NOTHANDLED;
=======
    PGD_DXDDREENABLEDIRECTDRAWOBJECT pfnDdReenableDirectDrawObject = NULL;
    INT i;
>>>>>>> d05c0ead

    DXG_GET_INDEX_FUNCTION(DXG_INDEX_DxDdReenableDirectDrawObject, pfnDdReenableDirectDrawObject);

    if (pfnDdReenableDirectDrawObject == NULL)
    {
        DPRINT1("Warring no pfnDdReenableDirectDrawObject");
        return DDHAL_DRIVER_NOTHANDLED;
    }

<<<<<<< HEAD
    GDIOBJ_UnlockObjByPtr(DdHandleTable, pDirectDraw);
	return ddRVal;
=======
    DPRINT1("Calling on dxg.sys pfnDdReenableDirectDrawObject");
    return pfnDdReenableDirectDrawObject(hDirectDrawLocal, pubNewMode);
>>>>>>> d05c0ead
}


/************************************************************************/
/* NtGdiDdGetDriverInfo                                                 */
/************************************************************************/
DWORD
STDCALL
NtGdiDdGetDriverInfo(HANDLE hDirectDrawLocal,
                     PDD_GETDRIVERINFODATA puGetDriverInfoData)

{
<<<<<<< HEAD
	DWORD  ddRVal;
	PDD_DIRECTDRAW_GLOBAL lgpl;

	PDD_DIRECTDRAW pDirectDraw = GDIOBJ_LockObj(DdHandleTable, hSurface, GDI_OBJECT_TYPE_DIRECTDRAW);
#ifdef DX_DEBUG
	DPRINT1("NtGdiDdSetColorKey\n");
#endif
	if (pDirectDraw == NULL)
		return DDHAL_DRIVER_NOTHANDLED;
=======
    PGD_DXDDGETDRIVERINFO pfnDdGetDriverInfo = NULL;
    INT i;
>>>>>>> d05c0ead

    DXG_GET_INDEX_FUNCTION(DXG_INDEX_DxDdGetDriverInfo, pfnDdGetDriverInfo);

    if (pfnDdGetDriverInfo == NULL)
    {
        DPRINT1("Warring no pfnDdGetDriverInfo");
        return DDHAL_DRIVER_NOTHANDLED;
    }

<<<<<<< HEAD
    GDIOBJ_UnlockObjByPtr(DdHandleTable, pDirectDraw);
    return ddRVal;
=======
    DPRINT1("Calling on dxg.sys pfnDdGetDriverInfo");
    return pfnDdGetDriverInfo(hDirectDrawLocal, puGetDriverInfoData);
>>>>>>> d05c0ead
}


/************************************************************************/
/* NtGdiDdGetAvailDriverMemory                                          */
/************************************************************************/
DWORD
STDCALL
NtGdiDdGetAvailDriverMemory(HANDLE hDirectDrawLocal,
                            PDD_GETAVAILDRIVERMEMORYDATA puGetAvailDriverMemoryData)
{
<<<<<<< HEAD
	DWORD  ddRVal;
	PDD_DIRECTDRAW_GLOBAL lgpl;

	PDD_DIRECTDRAW pDirectDraw = GDIOBJ_LockObj(DdHandleTable, hSurfaceAttached, GDI_OBJECT_TYPE_DIRECTDRAW);
#ifdef DX_DEBUG
	DPRINT1("NtGdiDdAddAttachedSurface\n");
#endif
	if (pDirectDraw == NULL)
		return DDHAL_DRIVER_NOTHANDLED;

	/* backup the orignal PDev and info */
	lgpl = puAddAttachedSurfaceData->lpDD;
=======
    PGD_DXDDGETAVAILDRIVERMEMORY pfnDdGetAvailDriverMemory = NULL;
    INT i;
>>>>>>> d05c0ead

    DXG_GET_INDEX_FUNCTION(DXG_INDEX_DxDdGetAvailDriverMemory, pfnDdGetAvailDriverMemory);

    if (pfnDdGetAvailDriverMemory == NULL)
    {
        DPRINT1("Warring no pfnDdGetAvailDriverMemory");
        return DDHAL_DRIVER_NOTHANDLED;
    }

<<<<<<< HEAD
    GDIOBJ_UnlockObjByPtr(DdHandleTable, pDirectDraw);
    return ddRVal;
=======
    DPRINT1("Calling on dxg.sys pfnDdGetAvailDriverMemory");
    return pfnDdGetAvailDriverMemory(hDirectDrawLocal, puGetAvailDriverMemoryData);
>>>>>>> d05c0ead
}


<<<<<<< HEAD
	PDD_DIRECTDRAW pDirectDraw = GDIOBJ_LockObj(DdHandleTable, hSurface, GDI_OBJECT_TYPE_DIRECTDRAW);
#ifdef DX_DEBUG
	DPRINT1("NtGdiDdGetBltStatus\n");
#endif
	if (pDirectDraw == NULL)
		return DDHAL_DRIVER_NOTHANDLED;
=======
/************************************************************************/
/* NtGdiDdSetExclusiveMode                                              */
/************************************************************************/
>>>>>>> d05c0ead

DWORD
STDCALL
NtGdiDdSetExclusiveMode(HANDLE hDirectDraw,
                        PDD_SETEXCLUSIVEMODEDATA puSetExclusiveModeData)
{
    PGD_DXDDSETEXCLUSIVEMODE pfnDdSetExclusiveMode = NULL;
    INT i;

    DXG_GET_INDEX_FUNCTION(DXG_INDEX_DxDdSetExclusiveMode, pfnDdSetExclusiveMode);

    if (pfnDdSetExclusiveMode == NULL)
    {
        DPRINT1("Warring no pfnDdSetExclusiveMode");
        return DDHAL_DRIVER_NOTHANDLED;
    }

    DPRINT1("Calling on dxg.sys pfnDdSetExclusiveMode");
    return pfnDdSetExclusiveMode(hDirectDraw, puSetExclusiveModeData);

<<<<<<< HEAD
    GDIOBJ_UnlockObjByPtr(DdHandleTable, pDirectDraw);
    return ddRVal;
}

DWORD STDCALL NtGdiDdGetFlipStatus(
    HANDLE hSurface,
    PDD_GETFLIPSTATUSDATA puGetFlipStatusData
)
{
    DWORD  ddRVal;
	PDD_DIRECTDRAW_GLOBAL lgpl;

	PDD_DIRECTDRAW pDirectDraw = GDIOBJ_LockObj(DdHandleTable, hSurface, GDI_OBJECT_TYPE_DIRECTDRAW);
#ifdef DX_DEBUG
	DPRINT1("NtGdiDdGetFlipStatus\n");
#endif
	if (pDirectDraw == NULL)
		return DDHAL_DRIVER_NOTHANDLED;
=======
}

>>>>>>> d05c0ead

/************************************************************************/
/* NtGdiDdFlipToGDISurface                                              */
/************************************************************************/
DWORD
STDCALL
NtGdiDdFlipToGDISurface(HANDLE hDirectDraw,
                        PDD_FLIPTOGDISURFACEDATA puFlipToGDISurfaceData)
{
    PGD_DXDDFLIPTOGDISURFACE pfnDdFlipToGDISurface = NULL;
    INT i;

    DXG_GET_INDEX_FUNCTION(DXG_INDEX_DxDdFlipToGDISurface, pfnDdFlipToGDISurface);

    if (pfnDdFlipToGDISurface == NULL)
    {
        DPRINT1("Warring no pfnDdFlipToGDISurface");
        return DDHAL_DRIVER_NOTHANDLED;
    }

    DPRINT1("Calling on dxg.sys pfnDdFlipToGDISurface");
    return pfnDdFlipToGDISurface(hDirectDraw, puFlipToGDISurfaceData);

<<<<<<< HEAD
    GDIOBJ_UnlockObjByPtr(DdHandleTable, pDirectDraw);
    return ddRVal;
=======
>>>>>>> d05c0ead
}

/************************************************************************/
/* NtGdiDdGetDC                                                         */
/************************************************************************/
HDC
STDCALL
NtGdiDdGetDC(HANDLE hSurface,
             PALETTEENTRY *puColorTable)
{
    PGD_DDGETDC pfnDdGetDC  = NULL;
    INT i;

<<<<<<< HEAD
    PDD_DIRECTDRAW pDirectDraw = GDIOBJ_LockObj(DdHandleTable, hSurfaceDestination, GDI_OBJECT_TYPE_DIRECTDRAW);
#ifdef DX_DEBUG
    DPRINT1("NtGdiDdUpdateOverlay\n");
#endif
	if (pDirectDraw == NULL)
		return DDHAL_DRIVER_NOTHANDLED;
=======
    DXG_GET_INDEX_FUNCTION(DXG_INDEX_DxDdGetDC, pfnDdGetDC);
>>>>>>> d05c0ead

    if (pfnDdGetDC == NULL)
    {
        DPRINT1("Warring no pfnDdGetDC");
        return DDHAL_DRIVER_NOTHANDLED;
    }

    DPRINT1("Calling on dxg.sys pfnDdGetDC");
    return pfnDdGetDC(hSurface, puColorTable);
}

/************************************************************************/
/* NtGdiDdGetDxHandle                                                   */
/************************************************************************/
HANDLE
STDCALL
NtGdiDdGetDxHandle(HANDLE hDirectDraw,
                   HANDLE hSurface,
                   BOOL bRelease)
{
<<<<<<< HEAD
	DWORD  ddRVal;
	PDD_DIRECTDRAW_GLOBAL lgpl;

    PDD_DIRECTDRAW pDirectDraw = GDIOBJ_LockObj(DdHandleTable, hSurfaceDestination, GDI_OBJECT_TYPE_DIRECTDRAW);
#ifdef DX_DEBUG
    DPRINT1("NtGdiDdSetOverlayPosition\n");
#endif
	if (pDirectDraw == NULL)
		return DDHAL_DRIVER_NOTHANDLED;

	/* backup the orignal PDev and info */
	lgpl = puSetOverlayPositionData->lpDD;

	/* use our cache version instead */
	puSetOverlayPositionData->lpDD = &pDirectDraw->Global;
=======
    
    PGD_DDGETDXHANDLE pfnDdGetDxHandle = NULL;
    INT i;
>>>>>>> d05c0ead

    DXG_GET_INDEX_FUNCTION(DXG_INDEX_DxDdGetDxHandle, pfnDdGetDxHandle);

    if (pfnDdGetDxHandle == NULL)
    {
        DPRINT1("Warring no pfnDdGetDxHandle");
        return DDHAL_DRIVER_NOTHANDLED;
    }

    DPRINT1("Calling on dxg.sys pfnDdGetDxHandle");
    return pfnDdGetDxHandle(hDirectDraw, hSurface, bRelease);
}


/************************************************************************/
/* NtGdiDdReleaseDC                                                     */
/************************************************************************/
BOOL
STDCALL
NtGdiDdReleaseDC(HANDLE hSurface)
{
<<<<<<< HEAD
	/* FIXME: implement
	 * PDD_SURFACE pDDSurf = PVOID pDDSurf
	 */
#ifdef DX_DEBUG
    DPRINT1("DDSURF_Cleanup\n");
#endif
	return TRUE;
}

HANDLE STDCALL NtGdiDdCreateSurfaceObject(
    HANDLE hDirectDrawLocal,
    HANDLE hSurface,
    PDD_SURFACE_LOCAL puSurfaceLocal,
    PDD_SURFACE_MORE puSurfaceMore,
    PDD_SURFACE_GLOBAL puSurfaceGlobal,
    BOOL bComplete
)
{
	PDD_DIRECTDRAW pDirectDraw = GDIOBJ_LockObj(DdHandleTable, hDirectDrawLocal, GDI_OBJECT_TYPE_DIRECTDRAW);
    PDD_SURFACE pSurface;
#ifdef DX_DEBUG
	DPRINT1("NtGdiDdCreateSurfaceObject\n");
#endif
	if (!pDirectDraw)
		return NULL;

	if (!hSurface)
		hSurface = GDIOBJ_AllocObj(DdHandleTable, GDI_OBJECT_TYPE_DD_SURFACE);

	pSurface = GDIOBJ_LockObj(DdHandleTable, hSurface, GDI_OBJECT_TYPE_DD_SURFACE);

	if (!pSurface)
	{
		GDIOBJ_UnlockObjByPtr(DdHandleTable, pDirectDraw);
		return NULL;
	}

	pSurface->hDirectDrawLocal = hDirectDrawLocal;

	RtlMoveMemory(&pSurface->Local, puSurfaceLocal, sizeof(DD_SURFACE_LOCAL));
	RtlMoveMemory(&pSurface->More, puSurfaceMore, sizeof(DD_SURFACE_MORE));
	RtlMoveMemory(&pSurface->Global, puSurfaceGlobal, sizeof(DD_SURFACE_GLOBAL));
	pSurface->Local.lpGbl = &pSurface->Global;
	pSurface->Local.lpSurfMore = &pSurface->More;
	pSurface->Local.lpAttachList = NULL;
	pSurface->Local.lpAttachListFrom = NULL;
	pSurface->More.lpVideoPort = NULL;
	// FIXME: figure out how to use this
	pSurface->bComplete = bComplete;

	GDIOBJ_UnlockObjByPtr(DdHandleTable, pSurface);
	GDIOBJ_UnlockObjByPtr(DdHandleTable, pDirectDraw);

	return hSurface;
}

BOOL STDCALL NtGdiDdDeleteSurfaceObject(
    HANDLE hSurface
)
{
#ifdef DX_DEBUG
    DPRINT1("NtGdiDdDeleteSurfaceObject\n");
#endif
    /* FIXME add right GDI_OBJECT_TYPE_ for everthing for now
       we are using same type */
	/* return GDIOBJ_FreeObj(hSurface, GDI_OBJECT_TYPE_DD_SURFACE); */
	return GDIOBJ_FreeObj(DdHandleTable, hSurface, GDI_OBJECT_TYPE_DD_SURFACE);

}
=======
    PGD_DDRELEASEDC pfnDdReleaseDC = NULL;
    INT i;

    DXG_GET_INDEX_FUNCTION(DXG_INDEX_DxDdReleaseDC, pfnDdReleaseDC);
>>>>>>> d05c0ead

    if (pfnDdReleaseDC == NULL)
    {
        DPRINT1("Warring no pfnDdReleaseDC");
        return DDHAL_DRIVER_NOTHANDLED;
    }

    DPRINT1("Calling on dxg.sys pfnDdReleaseDC");
    return pfnDdReleaseDC(hSurface);
}

/************************************************************************/
/* NtGdiDdResetVisrgn                                                   */
/************************************************************************/
BOOL
STDCALL
NtGdiDdResetVisrgn(HANDLE hSurface,
                   HWND hwnd)
{

<<<<<<< HEAD
	/* make the call */
   // ddRVal = pDirectDraw->DdGetAvailDriverMemory(puGetAvailDriverMemoryData);

	GDIOBJ_UnlockObjByPtr(DdHandleTable, pDirectDraw);
=======
    PGD_DDRESTVISRGN pfnDdResetVisrgn = NULL;
    INT i;
>>>>>>> d05c0ead

    DXG_GET_INDEX_FUNCTION(DXG_INDEX_DxDdResetVisrgn, pfnDdResetVisrgn);

    if (pfnDdResetVisrgn == NULL)
    {
        DPRINT1("Warring no pfnDdResetVisrgn");
        return DDHAL_DRIVER_NOTHANDLED;
    }

    DPRINT1("Calling on dxg.sys pfnDdResetVisrgn");
    return pfnDdResetVisrgn(hSurface, hwnd);
}

/************************************************************************/
/* NtGdiDdSetGammaRamp                                                  */
/************************************************************************/
BOOL
STDCALL
NtGdiDdSetGammaRamp(HANDLE hDirectDraw,
                    HDC hdc,
                    LPVOID lpGammaRamp)
{
    PGD_DDSETGAMMARAMP pfnDdSetGammaRamp = NULL;
    INT i;

    DXG_GET_INDEX_FUNCTION(DXG_INDEX_DxDdSetGammaRamp, pfnDdSetGammaRamp);

    if (pfnDdSetGammaRamp == NULL)
    {
        DPRINT1("Warring no pfnDdSetGammaRamp");
        return DDHAL_DRIVER_NOTHANDLED;
    }

<<<<<<< HEAD
	/* But back the orignal PDev */
	puSetExclusiveModeData->lpDD = lgpl;

	return ddRVal;
=======
    DPRINT1("Calling on dxg.sys pfnDdSetGammaRamp");
    return pfnDdSetGammaRamp(hDirectDraw, hdc, lpGammaRamp);
>>>>>>> d05c0ead
}




/* EOF */<|MERGE_RESOLUTION|>--- conflicted
+++ resolved
@@ -56,57 +56,11 @@
         DPRINT1("Warring no dxg.sys in ReactOS");
         Status = STATUS_DLL_NOT_FOUND;
     }
-<<<<<<< HEAD
-
-    pDirectDraw->DrvDisableDirectDraw(pDirectDraw->Global.dhpdev);
-    return TRUE;
-}
-
-/* code for enable and reanble the drv */
-BOOL
-intEnableDriver(PDD_DIRECTDRAW pDirectDraw)
-{
-     BOOL success;
-     DD_HALINFO HalInfo;
-
-    /*clean up some of the cache entry */
-    RtlZeroMemory(&pDirectDraw->DD,   sizeof(DD_CALLBACKS));
-    RtlZeroMemory(&pDirectDraw->Surf, sizeof(DD_SURFACECALLBACKS));
-    RtlZeroMemory(&pDirectDraw->Pal,  sizeof(DD_PALETTECALLBACKS));
-    RtlZeroMemory(&pDirectDraw->Hal,  sizeof(DD_HALINFO));
-    RtlZeroMemory(&HalInfo,  sizeof(DD_HALINFO));
-    pDirectDraw->dwNumHeaps =0;
-    pDirectDraw->dwNumFourCC = 0;
-    pDirectDraw->pdwFourCC = NULL;
-    pDirectDraw->pvmList = NULL;
-
-    /* Get DirectDraw infomations form the driver
-     * DDK say pvmList, pdwFourCC is always NULL in frist call here
-     * but we get back how many pvmList it whant we should alloc, same
-     * with pdwFourCC.
-     */
-    if (pDirectDraw->DrvGetDirectDrawInfo)
-    {
-        success = pDirectDraw->DrvGetDirectDrawInfo( pDirectDraw->Global.dhpdev,
-                                                     &HalInfo,
-                                                     &pDirectDraw->dwNumHeaps,
-                                                     NULL,
-                                                     &pDirectDraw->dwNumFourCC,
-                                                     NULL);
-        if (!success)
-        {
-            DPRINT1("DrvGetDirectDrawInfo  frist call fail\n");
-            GDIOBJ_UnlockObjByPtr(DdHandleTable, pDirectDraw);
-            return FALSE;
-        }
-
-=======
     else
     {
         /* import DxDdStartupDxGraphics and  DxDdCleanupDxGraphics */
         gpfnStartupDxGraphics = EngFindImageProcAddress(ghDxGraphics,"DxDdStartupDxGraphics");
         gpfnCleanupDxGraphics = EngFindImageProcAddress(ghDxGraphics,"DxDdCleanupDxGraphics");
->>>>>>> d05c0ead
 
         if ((gpfnStartupDxGraphics) &&
             (gpfnCleanupDxGraphics))
@@ -133,54 +87,15 @@
             ghDxGraphics = NULL;
             DPRINT1("Warring no init of DirectX graphic interface");
         }
-<<<<<<< HEAD
-        success = pDirectDraw->DrvGetDirectDrawInfo( pDirectDraw->Global.dhpdev,
-                                                     &HalInfo,
-                                                     &pDirectDraw->dwNumHeaps,
-                                                     pDirectDraw->pvmList,
-                                                     &pDirectDraw->dwNumFourCC,
-                                                     pDirectDraw->pdwFourCC);
-        if (!success)
-=======
         else
->>>>>>> d05c0ead
         {
             /* Sort the drv functions list in index order, this allown us doing, smaller optimze
              * in api that are redirect to dx.sys
              */
 
-<<<<<<< HEAD
-        /* We need now convert the DD_HALINFO we got, it can be NT4 driver we
-         * loading ReactOS supporting NT4 and higher to be loading.so we make
-         * the HALInfo compatible here so we can easy pass it to gdi32.dll
-         * without converting it later
-        */
-
-        if ((HalInfo.dwSize != sizeof(DD_HALINFO)) &&
-            (HalInfo.dwSize != sizeof(DD_HALINFO_V4)))
-        {
-            DPRINT1(" Fail not vaild driver DD_HALINFO struct found\n");
-            GDIOBJ_UnlockObjByPtr(DdHandleTable, pDirectDraw);
-            return FALSE;
-        }
-
-        if (HalInfo.dwSize != sizeof(DD_HALINFO))
-        {
-            if (HalInfo.dwSize == sizeof(DD_HALINFO_V4))
-            {
-                /* NT4 Compatible */
-                DPRINT1("Got DD_HALINFO_V4 sturct we convert it to DD_HALINFO \n");
-                HalInfo.dwSize = sizeof(DD_HALINFO);
-                HalInfo.lpD3DGlobalDriverData = NULL;
-                HalInfo.lpD3DHALCallbacks = NULL;
-                HalInfo.lpD3DBufCallbacks = NULL;
-            }
-            else
-=======
             PDRVFN lstDrvFN = DxgDrv.pdrvfn;
             INT t;
             for (t=0;t<=DXG_INDEX_DxDdIoctl;t++)
->>>>>>> d05c0ead
             {
                 gpDxFuncs[lstDrvFN[t].iFunc].iFunc =lstDrvFN[t].iFunc;
                 gpDxFuncs[lstDrvFN[t].iFunc].pfn =lstDrvFN[t].pfn;
@@ -190,17 +105,8 @@
         /* return the status */
     }
 
-<<<<<<< HEAD
-    DPRINT1("Trying EnableDirectDraw the driver\n");
-
-    success = pDirectDraw->EnableDirectDraw( pDirectDraw->Global.dhpdev,
-                                             &pDirectDraw->DD,
-                                             &pDirectDraw->Surf,
-                                             &pDirectDraw->Pal);
-=======
     return Status;
 }
->>>>>>> d05c0ead
 
 /************************************************************************/
 /* DirectX graphic/video driver loading cleanup ends here               */
@@ -208,43 +114,18 @@
 
 
 
-<<<<<<< HEAD
-/* NtGdiDdCreateDirectDrawObject is finish and works as it should
- * it maybe have some memory leack or handler leack in this code
- * if you found any case you maybe think it leacks the handler
- * or memory please tell me, before you start fixing the code
- * Magnus Olsen
- */
-HANDLE STDCALL
-=======
 /************************************************************************/
 /* NtGdiDdCreateDirectDrawObject                                        */
 /************************************************************************/
 HANDLE
 STDCALL 
->>>>>>> d05c0ead
 NtGdiDdCreateDirectDrawObject(HDC hdc)
 {
 
-<<<<<<< HEAD
-    /* Create a hdc if we do not have one */
-    if (hdc == NULL)
-    {
-       return NULL;
-    }
-
-    /* Look the hdc to gain the internal struct */
-    pDC = DC_LockDc(hdc);
-    if (!pDC)
-    {
-        return NULL;
-    }
-=======
     PGD_DDCREATEDIRECTDRAWOBJECT pfnDdCreateDirectDrawObject = NULL;
     NTSTATUS Status;
     PEPROCESS Proc = NULL;
     INT i=0;
->>>>>>> d05c0ead
 
     /* FIXME get the process data */
     /* FIXME this code should be add where the driver being load */
@@ -269,130 +150,6 @@
 
 }
 
-<<<<<<< HEAD
-
-/* NtGdiDdCreateDirectDrawObject is finish and works as it should
- * it maybe have some memory leack or handler leack in this code
- * if you found any case you maybe think it leacks the handler
- * or memory please tell me, before you start fixing the code
- * Magnus Olsen
- */
-
-BOOL STDCALL
-NtGdiDdQueryDirectDrawObject(
-    HANDLE hDirectDrawLocal,
-    DD_HALINFO  *pHalInfo,
-    DWORD *pCallBackFlags,
-    LPD3DNTHAL_CALLBACKS puD3dCallbacks,
-    LPD3DNTHAL_GLOBALDRIVERDATA puD3dDriverData,
-    PDD_D3DBUFCALLBACKS puD3dBufferCallbacks,
-    LPDDSURFACEDESC puD3dTextureFormats,
-    DWORD *puNumHeaps,
-    VIDEOMEMORY *puvmList,
-    DWORD *puNumFourCC,
-    DWORD *puFourCC
-)
-{
-    PDD_DIRECTDRAW pDirectDraw;
-    NTSTATUS Status = FALSE;
-    BOOL Ret=FALSE;
-    LPD3DNTHAL_GLOBALDRIVERDATA pD3dDriverData;
-
-    if (hDirectDrawLocal == NULL)
-    {
-       return FALSE;
-    }
-
-    pDirectDraw = GDIOBJ_LockObj(DdHandleTable, hDirectDrawLocal,
-                                 GDI_OBJECT_TYPE_DIRECTDRAW);
-    if (!pDirectDraw)
-    {
-        return FALSE;
-    }
-
-    /*
-     * Get pHalInfo
-     */
-    if (pHalInfo != NULL)
-    {
-        _SEH_TRY
-        {
-            ProbeForWrite(pHalInfo,  sizeof(DD_HALINFO), 1);
-            RtlCopyMemory(pHalInfo,&pDirectDraw->Hal, sizeof(DD_HALINFO));
-        }
-        _SEH_HANDLE
-        {
-            Status = _SEH_GetExceptionCode();
-        }
-        _SEH_END;
-        if(!NT_SUCCESS(Status))
-        {
-            SetLastNtError(Status);
-            GDIOBJ_UnlockObjByPtr(DdHandleTable, pDirectDraw);
-            return FALSE;
-        }
-    }
-    else
-    {
-        GDIOBJ_UnlockObjByPtr(DdHandleTable, pDirectDraw);
-        return FALSE;
-    }
-
-    /*
-     * Get pCallBackFlags
-     */
-    if (pCallBackFlags != NULL)
-    {
-        _SEH_TRY
-        {
-            ProbeForWrite(pCallBackFlags,  sizeof(DWORD)*3, 1);
-            pCallBackFlags[0]=pDirectDraw->DD.dwFlags;
-            pCallBackFlags[1]=pDirectDraw->Surf.dwFlags;
-            pCallBackFlags[2]=pDirectDraw->Pal.dwFlags;
-        }
-        _SEH_HANDLE
-        {
-            Status = _SEH_GetExceptionCode();
-        }
-        _SEH_END;
-        if(!NT_SUCCESS(Status))
-        {
-            SetLastNtError(Status);
-            GDIOBJ_UnlockObjByPtr(DdHandleTable, pDirectDraw);
-            return FALSE;
-        }
-    }
-    else
-    {
-        GDIOBJ_UnlockObjByPtr(DdHandleTable, pDirectDraw);
-        return FALSE;
-    }
-
-    /*
-     * Get puD3dCallbacks
-     */
-    if ((puD3dCallbacks) &&
-        (pDirectDraw->Hal.lpD3DHALCallbacks))
-    {
-        _SEH_TRY
-        {
-            ProbeForWrite(puD3dCallbacks,  sizeof(D3DNTHAL_CALLBACKS), 1);
-            RtlCopyMemory( puD3dCallbacks, pDirectDraw->Hal.lpD3DHALCallbacks, sizeof( D3DNTHAL_CALLBACKS ) );
-        }
-        _SEH_HANDLE
-        {
-            Status = _SEH_GetExceptionCode();
-        }
-        _SEH_END;
-        if(!NT_SUCCESS(Status))
-        {
-            SetLastNtError(Status);
-            GDIOBJ_UnlockObjByPtr(DdHandleTable, pDirectDraw);
-            return FALSE;
-        }
-    }
-    else
-=======
 /*++
 * @name NtGdiDxgGenericThunk
 * @implemented
@@ -438,96 +195,11 @@
     PGD_DXGENERICTRUNK pfnDxgGenericThunk = (PGD_DXGENERICTRUNK)gpDxFuncs[DXG_INDEX_DxDxgGenericThunk].pfn;
 
     if (pfnDxgGenericThunk == NULL)
->>>>>>> d05c0ead
     {
         DPRINT1("Warring no pfnDxgGenericThunk");
         return DDHAL_DRIVER_NOTHANDLED;
     }
 
-<<<<<<< HEAD
-    /*
-     * Get lpD3DGlobalDriverData
-     */
-    if ((puD3dDriverData) &&
-        (pDirectDraw->Hal.lpD3DGlobalDriverData != NULL))
-    {
-        /* Get D3dDriverData */
-        _SEH_TRY
-        {
-            ProbeForWrite(puD3dDriverData,  sizeof(D3DNTHAL_GLOBALDRIVERDATA), 1);
-            RtlCopyMemory( puD3dDriverData, pDirectDraw->Hal.lpD3DGlobalDriverData, sizeof(D3DNTHAL_GLOBALDRIVERDATA));
-        }
-        _SEH_HANDLE
-        {
-            Status = _SEH_GetExceptionCode();
-        }
-        _SEH_END;
-        if(!NT_SUCCESS(Status))
-        {
-            SetLastNtError(Status);
-            GDIOBJ_UnlockObjByPtr(DdHandleTable, pDirectDraw);
-            return FALSE;
-        }
-
-        /* Get TextureFormats */
-        pD3dDriverData =pDirectDraw->Hal.lpD3DGlobalDriverData;
-        if ((puD3dTextureFormats) &&
-            (pD3dDriverData->dwNumTextureFormats>0) &&
-            (pD3dDriverData->lpTextureFormats))
-        {
-            DWORD Size = sizeof(DDSURFACEDESC) * pD3dDriverData->dwNumTextureFormats;
-            _SEH_TRY
-            {
-                ProbeForWrite(puD3dTextureFormats, Size, 1);
-                RtlCopyMemory( puD3dTextureFormats, pD3dDriverData->lpTextureFormats, Size);
-            }
-            _SEH_HANDLE
-            {
-                Status = _SEH_GetExceptionCode();
-            }
-            _SEH_END;
-
-            if(!NT_SUCCESS(Status))
-            {
-                SetLastNtError(Status);
-                GDIOBJ_UnlockObjByPtr(DdHandleTable, pDirectDraw);
-                return FALSE;
-            }
-        }
-    }
-    else
-    {
-        GDIOBJ_UnlockObjByPtr(DdHandleTable, pDirectDraw);
-        return FALSE;
-    }
-
-    /*Get D3dBufferCallbacks */
-    if ( (puD3dBufferCallbacks) &&
-         (pDirectDraw->Hal.lpD3DBufCallbacks))
-    {
-        _SEH_TRY
-        {
-            ProbeForWrite(puD3dBufferCallbacks,  sizeof(DD_D3DBUFCALLBACKS), 1);
-            RtlCopyMemory( puD3dBufferCallbacks, pDirectDraw->Hal.lpD3DBufCallbacks, sizeof(DD_D3DBUFCALLBACKS));
-        }
-        _SEH_HANDLE
-        {
-            Status = _SEH_GetExceptionCode();
-        }
-        _SEH_END;
-        if(!NT_SUCCESS(Status))
-        {
-            SetLastNtError(Status);
-            GDIOBJ_UnlockObjByPtr(DdHandleTable, pDirectDraw);
-            return FALSE;
-        }
-    }
-    else
-    {
-        GDIOBJ_UnlockObjByPtr(DdHandleTable, pDirectDraw);
-        return FALSE;
-    }
-=======
     DPRINT1("Calling on dxg.sys pfnDxgGenericThunk");
     return pfnDxgGenericThunk(ulIndex, ulHandle, pdwSizeOfPtr1, pvPtr1, pdwSizeOfPtr2, pvPtr2);
 }
@@ -541,22 +213,10 @@
 {
     PGD_DDGETDRIVERSTATE pfnDdGetDriverState = NULL;
     INT i;
->>>>>>> d05c0ead
 
     DXG_GET_INDEX_FUNCTION(DXG_INDEX_DxDdGetDriverState, pfnDdGetDriverState);
 
-<<<<<<< HEAD
-        if ((pDirectDraw->pdwFourCC) &&
-            (puFourCC))
-        {
-            ProbeForWrite(puFourCC, sizeof(DWORD) * pDirectDraw->dwNumFourCC, 1);
-            RtlCopyMemory( puFourCC, pDirectDraw->pdwFourCC, sizeof(DWORD) * pDirectDraw->dwNumFourCC);
-        }
-    }
-    _SEH_HANDLE
-=======
     if (pfnDdGetDriverState == NULL)
->>>>>>> d05c0ead
     {
         DPRINT1("Warring no pfnDdGetDriverState");
         return DDHAL_DRIVER_NOTHANDLED;
@@ -566,11 +226,6 @@
     return pfnDdGetDriverState(pdata);
 }
 
-<<<<<<< HEAD
-
-BOOL STDCALL
-NtGdiDdDeleteDirectDrawObject( HANDLE hDirectDrawLocal)
-=======
 /************************************************************************/
 /* NtGdiDdColorControl                                                  */
 /************************************************************************/
@@ -578,7 +233,6 @@
 STDCALL
 NtGdiDdColorControl(HANDLE hSurface,
                     PDD_COLORCONTROLDATA puColorControlData)
->>>>>>> d05c0ead
 {
     PGD_DDCOLORCONTROL pfnDdColorControl = NULL;
     INT i;
@@ -633,25 +287,9 @@
     PGD_DXDDDELETEDIRECTDRAWOBJECT pfnDdDeleteDirectDrawObject = NULL;
     INT i;
 
-<<<<<<< HEAD
-    /*
-     * FIXME detect mode change thic code maybe are not correct
-     * if we call on intEnableDriver it will cause some memory leak
-     * we need free the alloc memory before we call on it
-     */
-    Ret = intEnableDriver(pDirectDraw);
-
-    _SEH_TRY
-    {
-        ProbeForWrite(pubNewMode, sizeof(BOOL), 1);
-        *pubNewMode = Ret;
-    }
-    _SEH_HANDLE
-=======
     DXG_GET_INDEX_FUNCTION(DXG_INDEX_DxDdDeleteDirectDrawObject, pfnDdDeleteDirectDrawObject);
 
     if (pfnDdDeleteDirectDrawObject == NULL)
->>>>>>> d05c0ead
     {
         DPRINT1("Warring no pfnDdDeleteDirectDrawObject");
         return DDHAL_DRIVER_NOTHANDLED;
@@ -673,11 +311,7 @@
 
     DXG_GET_INDEX_FUNCTION(DXG_INDEX_DxDdDeleteSurfaceObject, pfnDdDeleteSurfaceObject);
 
-<<<<<<< HEAD
-    if (pDirectDraw == NULL)
-=======
     if (pfnDdDeleteSurfaceObject == NULL)
->>>>>>> d05c0ead
     {
         DPRINT1("Warring no pfnDdDeleteSurfaceObject");
         return DDHAL_DRIVER_NOTHANDLED;
@@ -707,19 +341,9 @@
     PGD_DXDDQUERYDIRECTDRAWOBJECT pfnDdQueryDirectDrawObject = NULL;
     INT i;
 
-<<<<<<< HEAD
-    /* Now we are doing the call to drv DrvGetDriverInfo */
-    if   (ddRVal == 2)
-    {
-        DPRINT1("NtGdiDdGetDriverInfo DDHAL_DRIVER_NOTHANDLED");
-        ddRVal = DDHAL_DRIVER_NOTHANDLED;
-    }
-    else
-=======
     DXG_GET_INDEX_FUNCTION(DXG_INDEX_DxDdQueryDirectDrawObject, pfnDdQueryDirectDrawObject);
 
     if (pfnDdQueryDirectDrawObject == NULL)
->>>>>>> d05c0ead
     {
         DPRINT1("Warring no pfnDdQueryDirectDrawObject");
         return DDHAL_DRIVER_NOTHANDLED;
@@ -739,20 +363,8 @@
 NtGdiDdReenableDirectDrawObject(HANDLE hDirectDrawLocal,
                                 BOOL *pubNewMode)
 {
-<<<<<<< HEAD
-	DWORD  ddRVal;
-	PDD_DIRECTDRAW_GLOBAL lgpl;
-
-	PDD_DIRECTDRAW pDirectDraw = GDIOBJ_LockObj(DdHandleTable, hSurface, GDI_OBJECT_TYPE_DIRECTDRAW);
-#ifdef DX_DEBUG
-	DPRINT1("NtGdiDdUnlock\n");
-#endif
-	if (pDirectDraw == NULL)
-		return DDHAL_DRIVER_NOTHANDLED;
-=======
     PGD_DXDDREENABLEDIRECTDRAWOBJECT pfnDdReenableDirectDrawObject = NULL;
     INT i;
->>>>>>> d05c0ead
 
     DXG_GET_INDEX_FUNCTION(DXG_INDEX_DxDdReenableDirectDrawObject, pfnDdReenableDirectDrawObject);
 
@@ -762,13 +374,8 @@
         return DDHAL_DRIVER_NOTHANDLED;
     }
 
-<<<<<<< HEAD
-    GDIOBJ_UnlockObjByPtr(DdHandleTable, pDirectDraw);
-	return ddRVal;
-=======
     DPRINT1("Calling on dxg.sys pfnDdReenableDirectDrawObject");
     return pfnDdReenableDirectDrawObject(hDirectDrawLocal, pubNewMode);
->>>>>>> d05c0ead
 }
 
 
@@ -781,20 +388,8 @@
                      PDD_GETDRIVERINFODATA puGetDriverInfoData)
 
 {
-<<<<<<< HEAD
-	DWORD  ddRVal;
-	PDD_DIRECTDRAW_GLOBAL lgpl;
-
-	PDD_DIRECTDRAW pDirectDraw = GDIOBJ_LockObj(DdHandleTable, hSurface, GDI_OBJECT_TYPE_DIRECTDRAW);
-#ifdef DX_DEBUG
-	DPRINT1("NtGdiDdSetColorKey\n");
-#endif
-	if (pDirectDraw == NULL)
-		return DDHAL_DRIVER_NOTHANDLED;
-=======
     PGD_DXDDGETDRIVERINFO pfnDdGetDriverInfo = NULL;
     INT i;
->>>>>>> d05c0ead
 
     DXG_GET_INDEX_FUNCTION(DXG_INDEX_DxDdGetDriverInfo, pfnDdGetDriverInfo);
 
@@ -804,13 +399,8 @@
         return DDHAL_DRIVER_NOTHANDLED;
     }
 
-<<<<<<< HEAD
-    GDIOBJ_UnlockObjByPtr(DdHandleTable, pDirectDraw);
-    return ddRVal;
-=======
     DPRINT1("Calling on dxg.sys pfnDdGetDriverInfo");
     return pfnDdGetDriverInfo(hDirectDrawLocal, puGetDriverInfoData);
->>>>>>> d05c0ead
 }
 
 
@@ -822,23 +412,8 @@
 NtGdiDdGetAvailDriverMemory(HANDLE hDirectDrawLocal,
                             PDD_GETAVAILDRIVERMEMORYDATA puGetAvailDriverMemoryData)
 {
-<<<<<<< HEAD
-	DWORD  ddRVal;
-	PDD_DIRECTDRAW_GLOBAL lgpl;
-
-	PDD_DIRECTDRAW pDirectDraw = GDIOBJ_LockObj(DdHandleTable, hSurfaceAttached, GDI_OBJECT_TYPE_DIRECTDRAW);
-#ifdef DX_DEBUG
-	DPRINT1("NtGdiDdAddAttachedSurface\n");
-#endif
-	if (pDirectDraw == NULL)
-		return DDHAL_DRIVER_NOTHANDLED;
-
-	/* backup the orignal PDev and info */
-	lgpl = puAddAttachedSurfaceData->lpDD;
-=======
     PGD_DXDDGETAVAILDRIVERMEMORY pfnDdGetAvailDriverMemory = NULL;
     INT i;
->>>>>>> d05c0ead
 
     DXG_GET_INDEX_FUNCTION(DXG_INDEX_DxDdGetAvailDriverMemory, pfnDdGetAvailDriverMemory);
 
@@ -848,28 +423,14 @@
         return DDHAL_DRIVER_NOTHANDLED;
     }
 
-<<<<<<< HEAD
-    GDIOBJ_UnlockObjByPtr(DdHandleTable, pDirectDraw);
-    return ddRVal;
-=======
     DPRINT1("Calling on dxg.sys pfnDdGetAvailDriverMemory");
     return pfnDdGetAvailDriverMemory(hDirectDrawLocal, puGetAvailDriverMemoryData);
->>>>>>> d05c0ead
-}
-
-
-<<<<<<< HEAD
-	PDD_DIRECTDRAW pDirectDraw = GDIOBJ_LockObj(DdHandleTable, hSurface, GDI_OBJECT_TYPE_DIRECTDRAW);
-#ifdef DX_DEBUG
-	DPRINT1("NtGdiDdGetBltStatus\n");
-#endif
-	if (pDirectDraw == NULL)
-		return DDHAL_DRIVER_NOTHANDLED;
-=======
+}
+
+
 /************************************************************************/
 /* NtGdiDdSetExclusiveMode                                              */
 /************************************************************************/
->>>>>>> d05c0ead
 
 DWORD
 STDCALL
@@ -890,29 +451,8 @@
     DPRINT1("Calling on dxg.sys pfnDdSetExclusiveMode");
     return pfnDdSetExclusiveMode(hDirectDraw, puSetExclusiveModeData);
 
-<<<<<<< HEAD
-    GDIOBJ_UnlockObjByPtr(DdHandleTable, pDirectDraw);
-    return ddRVal;
-}
-
-DWORD STDCALL NtGdiDdGetFlipStatus(
-    HANDLE hSurface,
-    PDD_GETFLIPSTATUSDATA puGetFlipStatusData
-)
-{
-    DWORD  ddRVal;
-	PDD_DIRECTDRAW_GLOBAL lgpl;
-
-	PDD_DIRECTDRAW pDirectDraw = GDIOBJ_LockObj(DdHandleTable, hSurface, GDI_OBJECT_TYPE_DIRECTDRAW);
-#ifdef DX_DEBUG
-	DPRINT1("NtGdiDdGetFlipStatus\n");
-#endif
-	if (pDirectDraw == NULL)
-		return DDHAL_DRIVER_NOTHANDLED;
-=======
-}
-
->>>>>>> d05c0ead
+}
+
 
 /************************************************************************/
 /* NtGdiDdFlipToGDISurface                                              */
@@ -936,11 +476,6 @@
     DPRINT1("Calling on dxg.sys pfnDdFlipToGDISurface");
     return pfnDdFlipToGDISurface(hDirectDraw, puFlipToGDISurfaceData);
 
-<<<<<<< HEAD
-    GDIOBJ_UnlockObjByPtr(DdHandleTable, pDirectDraw);
-    return ddRVal;
-=======
->>>>>>> d05c0ead
 }
 
 /************************************************************************/
@@ -954,16 +489,7 @@
     PGD_DDGETDC pfnDdGetDC  = NULL;
     INT i;
 
-<<<<<<< HEAD
-    PDD_DIRECTDRAW pDirectDraw = GDIOBJ_LockObj(DdHandleTable, hSurfaceDestination, GDI_OBJECT_TYPE_DIRECTDRAW);
-#ifdef DX_DEBUG
-    DPRINT1("NtGdiDdUpdateOverlay\n");
-#endif
-	if (pDirectDraw == NULL)
-		return DDHAL_DRIVER_NOTHANDLED;
-=======
     DXG_GET_INDEX_FUNCTION(DXG_INDEX_DxDdGetDC, pfnDdGetDC);
->>>>>>> d05c0ead
 
     if (pfnDdGetDC == NULL)
     {
@@ -984,27 +510,9 @@
                    HANDLE hSurface,
                    BOOL bRelease)
 {
-<<<<<<< HEAD
-	DWORD  ddRVal;
-	PDD_DIRECTDRAW_GLOBAL lgpl;
-
-    PDD_DIRECTDRAW pDirectDraw = GDIOBJ_LockObj(DdHandleTable, hSurfaceDestination, GDI_OBJECT_TYPE_DIRECTDRAW);
-#ifdef DX_DEBUG
-    DPRINT1("NtGdiDdSetOverlayPosition\n");
-#endif
-	if (pDirectDraw == NULL)
-		return DDHAL_DRIVER_NOTHANDLED;
-
-	/* backup the orignal PDev and info */
-	lgpl = puSetOverlayPositionData->lpDD;
-
-	/* use our cache version instead */
-	puSetOverlayPositionData->lpDD = &pDirectDraw->Global;
-=======
     
     PGD_DDGETDXHANDLE pfnDdGetDxHandle = NULL;
     INT i;
->>>>>>> d05c0ead
 
     DXG_GET_INDEX_FUNCTION(DXG_INDEX_DxDdGetDxHandle, pfnDdGetDxHandle);
 
@@ -1026,82 +534,10 @@
 STDCALL
 NtGdiDdReleaseDC(HANDLE hSurface)
 {
-<<<<<<< HEAD
-	/* FIXME: implement
-	 * PDD_SURFACE pDDSurf = PVOID pDDSurf
-	 */
-#ifdef DX_DEBUG
-    DPRINT1("DDSURF_Cleanup\n");
-#endif
-	return TRUE;
-}
-
-HANDLE STDCALL NtGdiDdCreateSurfaceObject(
-    HANDLE hDirectDrawLocal,
-    HANDLE hSurface,
-    PDD_SURFACE_LOCAL puSurfaceLocal,
-    PDD_SURFACE_MORE puSurfaceMore,
-    PDD_SURFACE_GLOBAL puSurfaceGlobal,
-    BOOL bComplete
-)
-{
-	PDD_DIRECTDRAW pDirectDraw = GDIOBJ_LockObj(DdHandleTable, hDirectDrawLocal, GDI_OBJECT_TYPE_DIRECTDRAW);
-    PDD_SURFACE pSurface;
-#ifdef DX_DEBUG
-	DPRINT1("NtGdiDdCreateSurfaceObject\n");
-#endif
-	if (!pDirectDraw)
-		return NULL;
-
-	if (!hSurface)
-		hSurface = GDIOBJ_AllocObj(DdHandleTable, GDI_OBJECT_TYPE_DD_SURFACE);
-
-	pSurface = GDIOBJ_LockObj(DdHandleTable, hSurface, GDI_OBJECT_TYPE_DD_SURFACE);
-
-	if (!pSurface)
-	{
-		GDIOBJ_UnlockObjByPtr(DdHandleTable, pDirectDraw);
-		return NULL;
-	}
-
-	pSurface->hDirectDrawLocal = hDirectDrawLocal;
-
-	RtlMoveMemory(&pSurface->Local, puSurfaceLocal, sizeof(DD_SURFACE_LOCAL));
-	RtlMoveMemory(&pSurface->More, puSurfaceMore, sizeof(DD_SURFACE_MORE));
-	RtlMoveMemory(&pSurface->Global, puSurfaceGlobal, sizeof(DD_SURFACE_GLOBAL));
-	pSurface->Local.lpGbl = &pSurface->Global;
-	pSurface->Local.lpSurfMore = &pSurface->More;
-	pSurface->Local.lpAttachList = NULL;
-	pSurface->Local.lpAttachListFrom = NULL;
-	pSurface->More.lpVideoPort = NULL;
-	// FIXME: figure out how to use this
-	pSurface->bComplete = bComplete;
-
-	GDIOBJ_UnlockObjByPtr(DdHandleTable, pSurface);
-	GDIOBJ_UnlockObjByPtr(DdHandleTable, pDirectDraw);
-
-	return hSurface;
-}
-
-BOOL STDCALL NtGdiDdDeleteSurfaceObject(
-    HANDLE hSurface
-)
-{
-#ifdef DX_DEBUG
-    DPRINT1("NtGdiDdDeleteSurfaceObject\n");
-#endif
-    /* FIXME add right GDI_OBJECT_TYPE_ for everthing for now
-       we are using same type */
-	/* return GDIOBJ_FreeObj(hSurface, GDI_OBJECT_TYPE_DD_SURFACE); */
-	return GDIOBJ_FreeObj(DdHandleTable, hSurface, GDI_OBJECT_TYPE_DD_SURFACE);
-
-}
-=======
     PGD_DDRELEASEDC pfnDdReleaseDC = NULL;
     INT i;
 
     DXG_GET_INDEX_FUNCTION(DXG_INDEX_DxDdReleaseDC, pfnDdReleaseDC);
->>>>>>> d05c0ead
 
     if (pfnDdReleaseDC == NULL)
     {
@@ -1122,15 +558,8 @@
                    HWND hwnd)
 {
 
-<<<<<<< HEAD
-	/* make the call */
-   // ddRVal = pDirectDraw->DdGetAvailDriverMemory(puGetAvailDriverMemoryData);
-
-	GDIOBJ_UnlockObjByPtr(DdHandleTable, pDirectDraw);
-=======
     PGD_DDRESTVISRGN pfnDdResetVisrgn = NULL;
     INT i;
->>>>>>> d05c0ead
 
     DXG_GET_INDEX_FUNCTION(DXG_INDEX_DxDdResetVisrgn, pfnDdResetVisrgn);
 
@@ -1164,15 +593,8 @@
         return DDHAL_DRIVER_NOTHANDLED;
     }
 
-<<<<<<< HEAD
-	/* But back the orignal PDev */
-	puSetExclusiveModeData->lpDD = lgpl;
-
-	return ddRVal;
-=======
     DPRINT1("Calling on dxg.sys pfnDdSetGammaRamp");
     return pfnDdSetGammaRamp(hDirectDraw, hdc, lpGammaRamp);
->>>>>>> d05c0ead
 }
 
 
